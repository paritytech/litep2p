// Copyright 2023 litep2p developers
//
// Permission is hereby granted, free of charge, to any person obtaining a
// copy of this software and associated documentation files (the "Software"),
// to deal in the Software without restriction, including without limitation
// the rights to use, copy, modify, merge, publish, distribute, sublicense,
// and/or sell copies of the Software, and to permit persons to whom the
// Software is furnished to do so, subject to the following conditions:
//
// The above copyright notice and this permission notice shall be included in
// all copies or substantial portions of the Software.
//
// THE SOFTWARE IS PROVIDED "AS IS", WITHOUT WARRANTY OF ANY KIND, EXPRESS
// OR IMPLIED, INCLUDING BUT NOT LIMITED TO THE WARRANTIES OF MERCHANTABILITY,
// FITNESS FOR A PARTICULAR PURPOSE AND NONINFRINGEMENT. IN NO EVENT SHALL THE
// AUTHORS OR COPYRIGHT HOLDERS BE LIABLE FOR ANY CLAIM, DAMAGES OR OTHER
// LIABILITY, WHETHER IN AN ACTION OF CONTRACT, TORT OR OTHERWISE, ARISING
// FROM, OUT OF OR IN CONNECTION WITH THE SOFTWARE OR THE USE OR OTHER
// DEALINGS IN THE SOFTWARE.

#![allow(unused)]
use bytes::Bytes;
use futures::StreamExt;
use litep2p::{
    config::ConfigBuilder,
    crypto::ed25519::Keypair,
    protocol::libp2p::kademlia::{
        ConfigBuilder as KademliaConfigBuilder, ContentProvider, IncomingRecordValidationMode,
        KademliaEvent, PeerRecord, Quorum, Record, RecordKey, RecordsType,
    },
    transport::tcp::config::Config as TcpConfig,
    types::multiaddr::{Multiaddr, Protocol},
    Litep2p, PeerId,
};
use sc_network::config::MultiaddrWithPeerId;

fn spawn_litep2p(port: u16) {
    let (kad_config1, _kad_handle1) = KademliaConfigBuilder::new().build();
    let config1 = ConfigBuilder::new()
        .with_keypair(Keypair::generate())
        .with_tcp(TcpConfig {
            listen_addresses: vec![format!("/ip6/::1/tcp/{port}").parse().unwrap()],
            ..Default::default()
        })
        .with_libp2p_kademlia(kad_config1)
        .build();

    let mut litep2p1 = Litep2p::new(config1).unwrap();

    tokio::spawn(async move { while let Some(_) = litep2p1.next_event().await {} });
}

#[tokio::test]
#[ignore]
async fn kademlia_supported() {
    let _ = tracing_subscriber::fmt()
        .with_env_filter(tracing_subscriber::EnvFilter::from_default_env())
        .try_init();

    let (kad_config1, _kad_handle1) = KademliaConfigBuilder::new().build();
    let config1 = ConfigBuilder::new()
        .with_keypair(Keypair::generate())
        .with_tcp(TcpConfig {
            listen_addresses: vec!["/ip6/::1/tcp/0".parse().unwrap()],
            ..Default::default()
        })
        .with_libp2p_kademlia(kad_config1)
        .build();

    let mut litep2p1 = Litep2p::new(config1).unwrap();

    for port in 9000..9003 {
        spawn_litep2p(port);
    }

    loop {
        tokio::select! {
            event = litep2p1.next_event() => {
                tracing::info!("litep2p event received: {event:?}");
            }
            // event = kad_handle1.next() => {
            //     tracing::info!("kademlia event received: {event:?}");
            // }
        }
    }
}

#[tokio::test]
#[ignore]
async fn put_value() {
    let _ = tracing_subscriber::fmt()
        .with_env_filter(tracing_subscriber::EnvFilter::from_default_env())
        .try_init();

    let (kad_config1, mut kad_handle1) = KademliaConfigBuilder::new().build();
    let config1 = ConfigBuilder::new()
        .with_keypair(Keypair::generate())
        .with_tcp(TcpConfig {
            listen_addresses: vec!["/ip6/::1/tcp/0".parse().unwrap()],
            ..Default::default()
        })
        .with_libp2p_kademlia(kad_config1)
        .build();

    let mut litep2p1 = Litep2p::new(config1).unwrap();

    for i in 0..10 {
        kad_handle1
            .add_known_peer(
                PeerId::random(),
                vec![format!("/ip6/::/tcp/{i}").parse().unwrap()],
            )
            .await;
    }

    // let key = RecordKey::new(&Bytes::from(vec![1, 3, 3, 7]));
    // kad_handle1.put_value(key, vec![1, 2, 3, 4]).await;

    // loop {
    //     tokio::select! {
    //         event = litep2p1.next_event() => {
    //             tracing::info!("litep2p event received: {event:?}");
    //         }
    //         event = kad_handle1.next() => {
    //             tracing::info!("kademlia event received: {event:?}");
    //         }
    //     }
    // }
}

#[tokio::test]
async fn records_are_stored_automatically() {
    let (kad_config1, mut kad_handle1) = KademliaConfigBuilder::new().build();
    let (kad_config2, mut kad_handle2) = KademliaConfigBuilder::new().build();

    let config1 = ConfigBuilder::new()
        .with_tcp(TcpConfig {
            listen_addresses: vec!["/ip6/::1/tcp/0".parse().unwrap()],
            ..Default::default()
        })
        .with_libp2p_kademlia(kad_config1)
        .build();

    let config2 = ConfigBuilder::new()
        .with_tcp(TcpConfig {
            listen_addresses: vec!["/ip6/::1/tcp/0".parse().unwrap()],
            ..Default::default()
        })
        .with_libp2p_kademlia(kad_config2)
        .build();

    let mut litep2p1 = Litep2p::new(config1).unwrap();
    let mut litep2p2 = Litep2p::new(config2).unwrap();

    kad_handle1
        .add_known_peer(
            *litep2p2.local_peer_id(),
            litep2p2.listen_addresses().cloned().collect(),
        )
        .await;

    // Publish the record.
    let record = Record::new(vec![1, 2, 3], vec![0x01]);
    kad_handle1.put_record(record.clone()).await;

    loop {
        tokio::select! {
            _ = tokio::time::sleep(tokio::time::Duration::from_secs(10)) => {
                panic!("record was not stored in 10 secs")
            }
            _ = litep2p1.next_event() => {}
            _ = litep2p2.next_event() => {}
            _ = kad_handle1.next() => {}
            event = kad_handle2.next() => {
                match event {
                    Some(KademliaEvent::IncomingRecord { record: got_record }) => {
                        assert_eq!(got_record.key, record.key);
                        assert_eq!(got_record.value, record.value);
                        assert_eq!(got_record.publisher.unwrap(), *litep2p1.local_peer_id());
                        assert!(got_record.expires.is_some());

                        // Check if the record was stored.
                        let _ = kad_handle2
                            .get_record(RecordKey::from(vec![1, 2, 3]), Quorum::One).await;
                    }
                    Some(KademliaEvent::GetRecordSuccess { query_id: _, records }) => {
                        match records {
                            RecordsType::LocalStore(got_record) => {
                                assert_eq!(got_record.key, record.key);
                                assert_eq!(got_record.value, record.value);
                                assert_eq!(got_record.publisher.unwrap(), *litep2p1.local_peer_id());
                                assert!(got_record.expires.is_some());

                                break
                            }
                            RecordsType::Network(_) => {
                                panic!("record was not stored locally")
                            }
                        }
                    }
                    _ => {}
                }
            }
        }
    }
}

#[tokio::test]
async fn records_are_stored_manually() {
    let (kad_config1, mut kad_handle1) = KademliaConfigBuilder::new()
        .with_incoming_records_validation_mode(IncomingRecordValidationMode::Manual)
        .build();
    let (kad_config2, mut kad_handle2) = KademliaConfigBuilder::new()
        .with_incoming_records_validation_mode(IncomingRecordValidationMode::Manual)
        .build();

    let config1 = ConfigBuilder::new()
        .with_tcp(TcpConfig {
            listen_addresses: vec!["/ip6/::1/tcp/0".parse().unwrap()],
            ..Default::default()
        })
        .with_libp2p_kademlia(kad_config1)
        .build();

    let config2 = ConfigBuilder::new()
        .with_tcp(TcpConfig {
            listen_addresses: vec!["/ip6/::1/tcp/0".parse().unwrap()],
            ..Default::default()
        })
        .with_libp2p_kademlia(kad_config2)
        .build();

    let mut litep2p1 = Litep2p::new(config1).unwrap();
    let mut litep2p2 = Litep2p::new(config2).unwrap();

    kad_handle1
        .add_known_peer(
            *litep2p2.local_peer_id(),
            litep2p2.listen_addresses().cloned().collect(),
        )
        .await;

    // Publish the record.
    let mut record = Record::new(vec![1, 2, 3], vec![0x01]);
    kad_handle1.put_record(record.clone()).await;

    loop {
        tokio::select! {
            _ = tokio::time::sleep(tokio::time::Duration::from_secs(10)) => {
                panic!("record was not stored in 10 secs")
            }
            _ = litep2p1.next_event() => {}
            _ = litep2p2.next_event() => {}
            _ = kad_handle1.next() => {}
            event = kad_handle2.next() => {
                match event {
                    Some(KademliaEvent::IncomingRecord { record: got_record }) => {
                        assert_eq!(got_record.key, record.key);
                        assert_eq!(got_record.value, record.value);
                        assert_eq!(got_record.publisher.unwrap(), *litep2p1.local_peer_id());
                        assert!(got_record.expires.is_some());

                        kad_handle2.store_record(got_record).await;

                        // Check if the record was stored.
                        let _ = kad_handle2
                            .get_record(RecordKey::from(vec![1, 2, 3]), Quorum::One).await;
                    }
                    Some(KademliaEvent::GetRecordSuccess { query_id: _, records }) => {
                        match records {
                            RecordsType::LocalStore(got_record) => {
                                assert_eq!(got_record.key, record.key);
                                assert_eq!(got_record.value, record.value);
                                assert_eq!(got_record.publisher.unwrap(), *litep2p1.local_peer_id());
                                assert!(got_record.expires.is_some());

                                break
                            }
                            RecordsType::Network(_) => {
                                panic!("record was not stored locally")
                            }
                        }
                    }
                    _ => {}
                }
            }
        }
    }
}

#[tokio::test]
async fn not_validated_records_are_not_stored() {
    let (kad_config1, mut kad_handle1) = KademliaConfigBuilder::new()
        .with_incoming_records_validation_mode(IncomingRecordValidationMode::Manual)
        .build();
    let (kad_config2, mut kad_handle2) = KademliaConfigBuilder::new()
        .with_incoming_records_validation_mode(IncomingRecordValidationMode::Manual)
        .build();

    let config1 = ConfigBuilder::new()
        .with_tcp(TcpConfig {
            listen_addresses: vec!["/ip6/::1/tcp/0".parse().unwrap()],
            ..Default::default()
        })
        .with_libp2p_kademlia(kad_config1)
        .build();

    let config2 = ConfigBuilder::new()
        .with_tcp(TcpConfig {
            listen_addresses: vec!["/ip6/::1/tcp/0".parse().unwrap()],
            ..Default::default()
        })
        .with_libp2p_kademlia(kad_config2)
        .build();

    let mut litep2p1 = Litep2p::new(config1).unwrap();
    let mut litep2p2 = Litep2p::new(config2).unwrap();

    kad_handle1
        .add_known_peer(
            *litep2p2.local_peer_id(),
            litep2p2.listen_addresses().cloned().collect(),
        )
        .await;

    // Publish the record.
    let record = Record::new(vec![1, 2, 3], vec![0x01]);
    kad_handle1.put_record(record.clone()).await;

    let mut get_record_query_id = None;

    loop {
        tokio::select! {
            _ = tokio::time::sleep(tokio::time::Duration::from_secs(10)) => {
                panic!("query has not failed in 10 secs")
            }
            event = litep2p1.next_event() => {}
            event = litep2p2.next_event() => {}
            event = kad_handle1.next() => {}
            event = kad_handle2.next() => {
                match event {
                    Some(KademliaEvent::IncomingRecord { record: got_record }) => {
                        assert_eq!(got_record.key, record.key);
                        assert_eq!(got_record.value, record.value);
                        assert_eq!(got_record.publisher.unwrap(), *litep2p1.local_peer_id());
                        assert!(got_record.expires.is_some());
                        // Do not call `kad_handle2.store_record(record).await`.

                        // Check if the record was stored.
                        let query_id = kad_handle2
                            .get_record(RecordKey::from(vec![1, 2, 3]), Quorum::One).await;
                        get_record_query_id = Some(query_id);
                    }
                    Some(KademliaEvent::GetRecordSuccess { query_id: _, records }) => {
                        match records {
                            RecordsType::LocalStore(_) => {
                                panic!("the record was added without validation")
                            }
                            RecordsType::Network(_) => break
                        }
                    }
                    Some(KademliaEvent::QueryFailed { query_id }) => {
                        assert_eq!(query_id, get_record_query_id.unwrap());
                        break
                    }
                    _ => {}
                }
            }
        }
    }
}

#[tokio::test]
async fn get_record_retrieves_remote_records() {
    let (kad_config1, mut kad_handle1) = KademliaConfigBuilder::new()
        .with_incoming_records_validation_mode(IncomingRecordValidationMode::Manual)
        .build();
    let (kad_config2, mut kad_handle2) = KademliaConfigBuilder::new()
        .with_incoming_records_validation_mode(IncomingRecordValidationMode::Manual)
        .build();

    let config1 = ConfigBuilder::new()
        .with_tcp(TcpConfig {
            listen_addresses: vec!["/ip6/::1/tcp/0".parse().unwrap()],
            ..Default::default()
        })
        .with_libp2p_kademlia(kad_config1)
        .build();

    let config2 = ConfigBuilder::new()
        .with_tcp(TcpConfig {
            listen_addresses: vec!["/ip6/::1/tcp/0".parse().unwrap()],
            ..Default::default()
        })
        .with_libp2p_kademlia(kad_config2)
        .build();

    let mut litep2p1 = Litep2p::new(config1).unwrap();
    let mut litep2p2 = Litep2p::new(config2).unwrap();

    // Store the record on `litep2p1``.
    let original_record = Record::new(vec![1, 2, 3], vec![0x01]);
    let query1 = kad_handle1.put_record(original_record.clone()).await;

    let mut query2 = None;

    loop {
        tokio::select! {
            _ = tokio::time::sleep(tokio::time::Duration::from_secs(10)) => {
                panic!("record was not retrieved in 10 secs")
            }
            event = litep2p1.next_event() => {}
            event = litep2p2.next_event() => {}
            event = kad_handle1.next() => {
                match event {
                    Some(KademliaEvent::QueryFailed { query_id }) => {
                        // Query failed, but the record was stored locally.
                        assert_eq!(query_id, query1);

                        // Let peer2 know about peer1.
                        kad_handle2
                            .add_known_peer(
                                *litep2p1.local_peer_id(),
                                litep2p1.listen_addresses().cloned().collect(),
                            )
                            .await;

                        // Let peer2 get record from peer1.
                        let query_id = kad_handle2
                            .get_record(RecordKey::from(vec![1, 2, 3]), Quorum::One).await;
                        query2 = Some(query_id);
                    }
                    _ => {}
                }
            }
            event = kad_handle2.next() => {
                match event {
                    Some(KademliaEvent::GetRecordSuccess { query_id: _, records }) => {
                        match records {
                            RecordsType::LocalStore(_) => {
                                panic!("the record was unexpectedly added to peer2")
                            }
                            RecordsType::Network(records) => {
                                assert_eq!(records.len(), 1);

                                let PeerRecord { peer, record } = records.first().unwrap();
                                assert_eq!(peer, litep2p1.local_peer_id());
                                assert_eq!(record.key, original_record.key);
                                assert_eq!(record.value, original_record.value);
                                assert_eq!(record.publisher.unwrap(), *litep2p1.local_peer_id());
                                assert!(record.expires.is_some());

                                break
                            }
                        }
                    }
                    Some(KademliaEvent::QueryFailed { query_id: _ }) => {
                        panic!("query failed")
                    }
                    _ => {}
                }
            }
        }
    }
}

#[tokio::test]
<<<<<<< HEAD
async fn get_record_retrieves_local_and_remote_records() {
=======
async fn provider_retrieved_by_remote_node() {
>>>>>>> 0b4bf1df
    let (kad_config1, mut kad_handle1) = KademliaConfigBuilder::new().build();
    let (kad_config2, mut kad_handle2) = KademliaConfigBuilder::new().build();

    let config1 = ConfigBuilder::new()
        .with_tcp(TcpConfig {
            listen_addresses: vec!["/ip6/::1/tcp/0".parse().unwrap()],
            ..Default::default()
        })
        .with_libp2p_kademlia(kad_config1)
        .build();

    let config2 = ConfigBuilder::new()
        .with_tcp(TcpConfig {
            listen_addresses: vec!["/ip6/::1/tcp/0".parse().unwrap()],
            ..Default::default()
        })
        .with_libp2p_kademlia(kad_config2)
        .build();

    let mut litep2p1 = Litep2p::new(config1).unwrap();
    let mut litep2p2 = Litep2p::new(config2).unwrap();

<<<<<<< HEAD
    // Let peers jnow about each other
=======
    // Register at least one public address.
    let peer1 = *litep2p1.local_peer_id();
    let peer1_public_address = "/ip4/192.168.0.1/tcp/10000"
        .parse::<Multiaddr>()
        .unwrap()
        .with(Protocol::P2p(peer1.into()));
    litep2p1.public_addresses().add_address(peer1_public_address.clone());
    assert_eq!(
        litep2p1.public_addresses().get_addresses(),
        vec![peer1_public_address.clone()],
    );

    // Store provider locally.
    let key = RecordKey::new(&vec![1, 2, 3]);
    kad_handle1.start_providing(key.clone()).await;

    // This is the expected provider.
    let expected_provider = ContentProvider {
        peer: peer1,
        addresses: vec![peer1_public_address],
    };

    // This request to get rpovider should fail because the nodes are not connected.
    let query1 = kad_handle2.get_providers(key.clone()).await;
    let mut query2 = None;

    loop {
        tokio::select! {
            _ = tokio::time::sleep(tokio::time::Duration::from_secs(10)) => {
                panic!("provider was not retrieved in 10 secs")
            }
            event = litep2p1.next_event() => {}
            event = litep2p2.next_event() => {}
            event = kad_handle1.next() => {}
            event = kad_handle2.next() => {
                match event {
                    Some(KademliaEvent::QueryFailed { query_id }) => {
                        // Query failed, because the nodes don't know about each other yet.
                        assert_eq!(query_id, query1);

                        // Let the node know about `litep2p1`.
                        kad_handle2
                            .add_known_peer(
                                *litep2p1.local_peer_id(),
                                litep2p1.listen_addresses().cloned().collect(),
                            )
                            .await;

                        // And request providers again.
                        query2 = Some(kad_handle2.get_providers(key.clone()).await);
                    }
                    Some(KademliaEvent::GetProvidersSuccess {
                        query_id,
                        provided_key,
                        providers,
                    }) => {
                        assert_eq!(query_id, query2.unwrap());
                        assert_eq!(provided_key, key);
                        assert_eq!(providers.len(), 1);
                        assert_eq!(providers.first().unwrap(), &expected_provider);

                        break
                    }
                    _ => {}
                }
            }
        }
    }
}

#[tokio::test]
async fn provider_added_to_remote_node() {
    let (kad_config1, mut kad_handle1) = KademliaConfigBuilder::new().build();
    let (kad_config2, mut kad_handle2) = KademliaConfigBuilder::new().build();

    let config1 = ConfigBuilder::new()
        .with_tcp(TcpConfig {
            listen_addresses: vec!["/ip6/::1/tcp/0".parse().unwrap()],
            ..Default::default()
        })
        .with_libp2p_kademlia(kad_config1)
        .build();

    let config2 = ConfigBuilder::new()
        .with_tcp(TcpConfig {
            listen_addresses: vec!["/ip6/::1/tcp/0".parse().unwrap()],
            ..Default::default()
        })
        .with_libp2p_kademlia(kad_config2)
        .build();

    let mut litep2p1 = Litep2p::new(config1).unwrap();
    let mut litep2p2 = Litep2p::new(config2).unwrap();

    // Register at least one public address.
    let peer1 = *litep2p1.local_peer_id();
    let peer1_public_address = "/ip4/192.168.0.1/tcp/10000"
        .parse::<Multiaddr>()
        .unwrap()
        .with(Protocol::P2p(peer1.into()));
    litep2p1.public_addresses().add_address(peer1_public_address.clone());
    assert_eq!(
        litep2p1.public_addresses().get_addresses(),
        vec![peer1_public_address.clone()],
    );

    // Let peer1 know about peer2.
>>>>>>> 0b4bf1df
    kad_handle1
        .add_known_peer(
            *litep2p2.local_peer_id(),
            litep2p2.listen_addresses().cloned().collect(),
        )
        .await;
<<<<<<< HEAD
    kad_handle2
        .add_known_peer(
            *litep2p1.local_peer_id(),
            litep2p1.listen_addresses().cloned().collect(),
        )
        .await;

    // Store the record on `litep2p1``.
    let original_record = Record::new(vec![1, 2, 3], vec![0x01]);
    let query1 = kad_handle1.put_record(original_record.clone()).await;

    let (mut peer1_stored, mut peer2_stored) = (false, false);
    let mut query3 = None;
=======

    // Start provodong.
    let key = RecordKey::new(&vec![1, 2, 3]);
    kad_handle1.start_providing(key.clone()).await;

    // This is the expected provider.
    let expected_provider = ContentProvider {
        peer: peer1,
        addresses: vec![peer1_public_address],
    };
>>>>>>> 0b4bf1df

    loop {
        tokio::select! {
            _ = tokio::time::sleep(tokio::time::Duration::from_secs(10)) => {
<<<<<<< HEAD
                panic!("record was not retrieved in 10 secs")
=======
                panic!("provider was not retrieved in 10 secs")
>>>>>>> 0b4bf1df
            }
            event = litep2p1.next_event() => {}
            event = litep2p2.next_event() => {}
            event = kad_handle1.next() => {}
            event = kad_handle2.next() => {
                match event {
<<<<<<< HEAD
                    Some(KademliaEvent::IncomingRecord { record: got_record }) => {
                        assert_eq!(got_record.key, original_record.key);
                        assert_eq!(got_record.value, original_record.value);
                        assert_eq!(got_record.publisher.unwrap(), *litep2p1.local_peer_id());
                        assert!(got_record.expires.is_some());

                        // Get record.
                        let query_id = kad_handle2
                            .get_record(RecordKey::from(vec![1, 2, 3]), Quorum::All).await;
                        query3 = Some(query_id);
                    }
                    Some(KademliaEvent::GetRecordSuccess { query_id: _, records }) => {
                        match records {
                            RecordsType::LocalStore(_) => {
                                panic!("the record was retrieved only from peer2")
                            }
                            RecordsType::Network(records) => {
                                assert_eq!(records.len(), 2);

                                // Locally retrieved record goes first.
                                assert_eq!(records[0].peer, *litep2p2.local_peer_id());
                                assert_eq!(records[0].record.key, original_record.key);
                                assert_eq!(records[0].record.value, original_record.value);
                                assert_eq!(records[0].record.publisher.unwrap(), *litep2p1.local_peer_id());
                                assert!(records[0].record.expires.is_some());

                                // Remote record from peer 1.
                                assert_eq!(records[1].peer, *litep2p1.local_peer_id());
                                assert_eq!(records[1].record.key, original_record.key);
                                assert_eq!(records[1].record.value, original_record.value);
                                assert_eq!(records[1].record.publisher.unwrap(), *litep2p1.local_peer_id());
                                assert!(records[1].record.expires.is_some());

                                break
                            }
                        }
                    }
                    Some(KademliaEvent::QueryFailed { query_id: _ }) => {
                        panic!("peer2 query failed")
=======
                    Some(KademliaEvent::IncomingProvider { provided_key, provider }) => {
                        assert_eq!(provided_key, key);
                        assert_eq!(provider, expected_provider);
                        break
>>>>>>> 0b4bf1df
                    }
                    _ => {}
                }
            }
        }
    }
}<|MERGE_RESOLUTION|>--- conflicted
+++ resolved
@@ -465,11 +465,7 @@
 }
 
 #[tokio::test]
-<<<<<<< HEAD
 async fn get_record_retrieves_local_and_remote_records() {
-=======
-async fn provider_retrieved_by_remote_node() {
->>>>>>> 0b4bf1df
     let (kad_config1, mut kad_handle1) = KademliaConfigBuilder::new().build();
     let (kad_config2, mut kad_handle2) = KademliaConfigBuilder::new().build();
 
@@ -492,9 +488,108 @@
     let mut litep2p1 = Litep2p::new(config1).unwrap();
     let mut litep2p2 = Litep2p::new(config2).unwrap();
 
-<<<<<<< HEAD
     // Let peers jnow about each other
-=======
+    kad_handle1
+        .add_known_peer(
+            *litep2p2.local_peer_id(),
+            litep2p2.listen_addresses().cloned().collect(),
+        )
+        .await;
+    kad_handle2
+        .add_known_peer(
+            *litep2p1.local_peer_id(),
+            litep2p1.listen_addresses().cloned().collect(),
+        )
+        .await;
+
+    // Store the record on `litep2p1``.
+    let original_record = Record::new(vec![1, 2, 3], vec![0x01]);
+    let query1 = kad_handle1.put_record(original_record.clone()).await;
+
+    let (mut peer1_stored, mut peer2_stored) = (false, false);
+    let mut query3 = None;
+
+    loop {
+        tokio::select! {
+            _ = tokio::time::sleep(tokio::time::Duration::from_secs(10)) => {
+                panic!("record was not retrieved in 10 secs")
+            }
+            event = litep2p1.next_event() => {}
+            event = litep2p2.next_event() => {}
+            event = kad_handle1.next() => {}
+            event = kad_handle2.next() => {
+                match event {
+                    Some(KademliaEvent::IncomingRecord { record: got_record }) => {
+                        assert_eq!(got_record.key, original_record.key);
+                        assert_eq!(got_record.value, original_record.value);
+                        assert_eq!(got_record.publisher.unwrap(), *litep2p1.local_peer_id());
+                        assert!(got_record.expires.is_some());
+
+                        // Get record.
+                        let query_id = kad_handle2
+                            .get_record(RecordKey::from(vec![1, 2, 3]), Quorum::All).await;
+                        query3 = Some(query_id);
+                    }
+                    Some(KademliaEvent::GetRecordSuccess { query_id: _, records }) => {
+                        match records {
+                            RecordsType::LocalStore(_) => {
+                                panic!("the record was retrieved only from peer2")
+                            }
+                            RecordsType::Network(records) => {
+                                assert_eq!(records.len(), 2);
+
+                                // Locally retrieved record goes first.
+                                assert_eq!(records[0].peer, *litep2p2.local_peer_id());
+                                assert_eq!(records[0].record.key, original_record.key);
+                                assert_eq!(records[0].record.value, original_record.value);
+                                assert_eq!(records[0].record.publisher.unwrap(), *litep2p1.local_peer_id());
+                                assert!(records[0].record.expires.is_some());
+
+                                // Remote record from peer 1.
+                                assert_eq!(records[1].peer, *litep2p1.local_peer_id());
+                                assert_eq!(records[1].record.key, original_record.key);
+                                assert_eq!(records[1].record.value, original_record.value);
+                                assert_eq!(records[1].record.publisher.unwrap(), *litep2p1.local_peer_id());
+                                assert!(records[1].record.expires.is_some());
+
+                                break
+                            }
+                        }
+                    }
+                    Some(KademliaEvent::QueryFailed { query_id: _ }) => {
+                        panic!("peer2 query failed")
+                    }
+                    _ => {}
+                }
+            }
+        }
+    }
+}
+
+#[tokio::test]
+async fn provider_retrieved_by_remote_node() {
+    let (kad_config1, mut kad_handle1) = KademliaConfigBuilder::new().build();
+    let (kad_config2, mut kad_handle2) = KademliaConfigBuilder::new().build();
+
+    let config1 = ConfigBuilder::new()
+        .with_tcp(TcpConfig {
+            listen_addresses: vec!["/ip6/::1/tcp/0".parse().unwrap()],
+            ..Default::default()
+        })
+        .with_libp2p_kademlia(kad_config1)
+        .build();
+
+    let config2 = ConfigBuilder::new()
+        .with_tcp(TcpConfig {
+            listen_addresses: vec!["/ip6/::1/tcp/0".parse().unwrap()],
+            ..Default::default()
+        })
+        .with_libp2p_kademlia(kad_config2)
+        .build();
+
+    let mut litep2p1 = Litep2p::new(config1).unwrap();
+    let mut litep2p2 = Litep2p::new(config2).unwrap();
+
     // Register at least one public address.
     let peer1 = *litep2p1.local_peer_id();
     let peer1_public_address = "/ip4/192.168.0.1/tcp/10000"
@@ -602,28 +697,12 @@
     );
 
     // Let peer1 know about peer2.
->>>>>>> 0b4bf1df
     kad_handle1
         .add_known_peer(
             *litep2p2.local_peer_id(),
             litep2p2.listen_addresses().cloned().collect(),
         )
         .await;
-<<<<<<< HEAD
-    kad_handle2
-        .add_known_peer(
-            *litep2p1.local_peer_id(),
-            litep2p1.listen_addresses().cloned().collect(),
-        )
-        .await;
-
-    // Store the record on `litep2p1``.
-    let original_record = Record::new(vec![1, 2, 3], vec![0x01]);
-    let query1 = kad_handle1.put_record(original_record.clone()).await;
-
-    let (mut peer1_stored, mut peer2_stored) = (false, false);
-    let mut query3 = None;
-=======
 
     // Start provodong.
     let key = RecordKey::new(&vec![1, 2, 3]);
@@ -634,68 +713,21 @@
         peer: peer1,
         addresses: vec![peer1_public_address],
     };
->>>>>>> 0b4bf1df
 
     loop {
         tokio::select! {
             _ = tokio::time::sleep(tokio::time::Duration::from_secs(10)) => {
-<<<<<<< HEAD
-                panic!("record was not retrieved in 10 secs")
-=======
                 panic!("provider was not retrieved in 10 secs")
->>>>>>> 0b4bf1df
             }
             event = litep2p1.next_event() => {}
             event = litep2p2.next_event() => {}
             event = kad_handle1.next() => {}
             event = kad_handle2.next() => {
                 match event {
-<<<<<<< HEAD
-                    Some(KademliaEvent::IncomingRecord { record: got_record }) => {
-                        assert_eq!(got_record.key, original_record.key);
-                        assert_eq!(got_record.value, original_record.value);
-                        assert_eq!(got_record.publisher.unwrap(), *litep2p1.local_peer_id());
-                        assert!(got_record.expires.is_some());
-
-                        // Get record.
-                        let query_id = kad_handle2
-                            .get_record(RecordKey::from(vec![1, 2, 3]), Quorum::All).await;
-                        query3 = Some(query_id);
-                    }
-                    Some(KademliaEvent::GetRecordSuccess { query_id: _, records }) => {
-                        match records {
-                            RecordsType::LocalStore(_) => {
-                                panic!("the record was retrieved only from peer2")
-                            }
-                            RecordsType::Network(records) => {
-                                assert_eq!(records.len(), 2);
-
-                                // Locally retrieved record goes first.
-                                assert_eq!(records[0].peer, *litep2p2.local_peer_id());
-                                assert_eq!(records[0].record.key, original_record.key);
-                                assert_eq!(records[0].record.value, original_record.value);
-                                assert_eq!(records[0].record.publisher.unwrap(), *litep2p1.local_peer_id());
-                                assert!(records[0].record.expires.is_some());
-
-                                // Remote record from peer 1.
-                                assert_eq!(records[1].peer, *litep2p1.local_peer_id());
-                                assert_eq!(records[1].record.key, original_record.key);
-                                assert_eq!(records[1].record.value, original_record.value);
-                                assert_eq!(records[1].record.publisher.unwrap(), *litep2p1.local_peer_id());
-                                assert!(records[1].record.expires.is_some());
-
-                                break
-                            }
-                        }
-                    }
-                    Some(KademliaEvent::QueryFailed { query_id: _ }) => {
-                        panic!("peer2 query failed")
-=======
                     Some(KademliaEvent::IncomingProvider { provided_key, provider }) => {
                         assert_eq!(provided_key, key);
                         assert_eq!(provider, expected_provider);
                         break
->>>>>>> 0b4bf1df
                     }
                     _ => {}
                 }
