--- conflicted
+++ resolved
@@ -98,8 +98,6 @@
 
     /// Send `ADD_PROVIDER` message to peer.
     SendAddProvider(QueryId, Bytes),
-<<<<<<< HEAD
-=======
 }
 
 impl PeerAction {
@@ -110,7 +108,6 @@
             PeerAction::SendAddProvider(query_id, _) => *query_id,
         }
     }
->>>>>>> a57a1d40
 }
 
 /// Peer context.
@@ -313,24 +310,10 @@
         // being disconnected.
         if let Some(PeerContext { pending_actions }) = self.peers.remove(&peer) {
             pending_actions.into_iter().for_each(|(_, action)| {
-<<<<<<< HEAD
-                let query_id = match action {
-                    // `SendFindNode` includes `FIND_NODE`, `GET_VALUE` and `GET_PROVIDERS`
-                    // queries.
-                    PeerAction::SendFindNode(query_id)
-                    | PeerAction::SendPutValue(query_id, _)
-                    | PeerAction::SendAddProvider(query_id, _) => query_id,
-                };
-
-                // Don't report failure twice for the same `query_id` if it was already reported
-                // above. (We can still have other pending queries for the peer that
-                // need to be reported.)
-=======
                 // Don't report failure twice for the same `query_id` if it was already reported
                 // above. (We can still have other pending queries for the peer that
                 // need to be reported.)
                 let query_id = action.query_id();
->>>>>>> a57a1d40
                 if Some(query_id) != query {
                     self.engine.register_peer_failure(query_id, peer);
                 }
@@ -753,18 +736,8 @@
         };
 
         if let Some(context) = self.peers.get_mut(&peer) {
-<<<<<<< HEAD
-            let query = match context.pending_actions.remove(&substream_id) {
-                // `SendFindNode` includes `FIND_NODE`, `GET_VALUE` and `GET_PROVIDERS` queries.
-                Some(PeerAction::SendFindNode(query))
-                | Some(PeerAction::SendPutValue(query, _))
-                | Some(PeerAction::SendAddProvider(query, _)) => Some(query),
-                None => None,
-            };
-=======
             let query =
                 context.pending_actions.remove(&substream_id).as_ref().map(PeerAction::query_id);
->>>>>>> a57a1d40
 
             self.disconnect_peer(peer, query).await;
         }
@@ -781,16 +754,7 @@
         };
 
         for action in actions {
-<<<<<<< HEAD
-            let query = match action {
-                // `SendFindNode` includes `FIND_NODE`, `GET_VALUE` and `GET_PROVIDERS` messages.
-                PeerAction::SendFindNode(query_id)
-                | PeerAction::SendPutValue(query_id, _)
-                | PeerAction::SendAddProvider(query_id, _) => query_id,
-            };
-=======
             let query = action.query_id();
->>>>>>> a57a1d40
 
             tracing::trace!(
                 target: LOG_TARGET,
