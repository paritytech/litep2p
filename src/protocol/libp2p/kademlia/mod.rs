--- conflicted
+++ resolved
@@ -51,12 +51,7 @@
 pub use handle::{KademliaEvent, KademliaHandle, Quorum, RoutingTableUpdateMode};
 pub use query::QueryId;
 pub use record::{Key as RecordKey, PeerRecord, Record};
-
-<<<<<<< HEAD
-use self::handle::RecordsType;
-=======
 pub use self::handle::RecordsType;
->>>>>>> 423a35de
 
 /// Logging target for the file.
 const LOG_TARGET: &str = "litep2p::ipfs::kademlia";
@@ -646,11 +641,6 @@
                 // Considering this gives a view of all peers and their records, some peers may have
                 // outdated records. Store only the record which is backed by most
                 // peers.
-<<<<<<< HEAD
-                let rec = records
-                    .iter()
-                    .map(|peer_record| &peer_record.record)
-=======
                 let now = std::time::Instant::now();
                 let rec = records
                     .iter()
@@ -661,7 +651,6 @@
                             Some(&peer_record.record)
                         }
                     })
->>>>>>> 423a35de
                     .fold(HashMap::new(), |mut acc, rec| {
                         *acc.entry(rec).or_insert(0) += 1;
                         acc
@@ -669,19 +658,11 @@
                     .into_iter()
                     .max_by_key(|(_, v)| *v)
                     .map(|(k, _)| k);
-<<<<<<< HEAD
 
                 if let Some(record) = rec {
                     self.store.put(record.clone());
                 }
 
-=======
-
-                if let Some(record) = rec {
-                    self.store.put(record.clone());
-                }
-
->>>>>>> 423a35de
                 let _ = self
                     .event_tx
                     .send(KademliaEvent::GetRecordSuccess {
