// Copyright 2023 litep2p developers
//
// Permission is hereby granted, free of charge, to any person obtaining a
// copy of this software and associated documentation files (the "Software"),
// to deal in the Software without restriction, including without limitation
// the rights to use, copy, modify, merge, publish, distribute, sublicense,
// and/or sell copies of the Software, and to permit persons to whom the
// Software is furnished to do so, subject to the following conditions:
//
// The above copyright notice and this permission notice shall be included in
// all copies or substantial portions of the Software.
//
// THE SOFTWARE IS PROVIDED "AS IS", WITHOUT WARRANTY OF ANY KIND, EXPRESS
// OR IMPLIED, INCLUDING BUT NOT LIMITED TO THE WARRANTIES OF MERCHANTABILITY,
// FITNESS FOR A PARTICULAR PURPOSE AND NONINFRINGEMENT. IN NO EVENT SHALL THE
// AUTHORS OR COPYRIGHT HOLDERS BE LIABLE FOR ANY CLAIM, DAMAGES OR OTHER
// LIABILITY, WHETHER IN AN ACTION OF CONTRACT, TORT OR OTHERWISE, ARISING
// FROM, OUT OF OR IN CONNECTION WITH THE SOFTWARE OR THE USE OR OTHER
// DEALINGS IN THE SOFTWARE.

//! [`/ipfs/kad/1.0.0`](https://github.com/libp2p/specs/blob/master/kad-dht/README.md) implementation.

use crate::{
    error::{Error, ImmediateDialError, SubstreamError},
    protocol::{
        libp2p::kademlia::{
            bucket::KBucketEntry,
            executor::{QueryContext, QueryExecutor, QueryResult},
            handle::KademliaCommand,
            message::KademliaMessage,
            query::{QueryAction, QueryEngine},
            routing_table::RoutingTable,
            store::{MemoryStore, MemoryStoreAction, MemoryStoreConfig},
            types::{ConnectionType, KademliaPeer, Key},
        },
        Direction, TransportEvent, TransportService,
    },
    substream::Substream,
    types::SubstreamId,
    PeerId,
};

use bytes::{Bytes, BytesMut};
use futures::StreamExt;
use multiaddr::Multiaddr;
use tokio::sync::mpsc::{Receiver, Sender};

use std::{
    collections::{hash_map::Entry, HashMap},
    sync::{
        atomic::{AtomicUsize, Ordering},
        Arc,
    },
    time::{Duration, Instant},
};

pub use self::handle::RecordsType;
pub use config::{Config, ConfigBuilder};
pub use handle::{
    IncomingRecordValidationMode, KademliaEvent, KademliaHandle, Quorum, RoutingTableUpdateMode,
};
pub use query::QueryId;
pub use record::{ContentProvider, Key as RecordKey, PeerRecord, Record};

/// Logging target for the file.
const LOG_TARGET: &str = "litep2p::ipfs::kademlia";

/// Parallelism factor, `α`.
const PARALLELISM_FACTOR: usize = 3;

mod bucket;
mod config;
mod executor;
mod futures_stream;
mod handle;
mod message;
mod query;
mod record;
mod routing_table;
mod store;
mod types;

mod schema {
    pub(super) mod kademlia {
        include!(concat!(env!("OUT_DIR"), "/kademlia.rs"));
    }
}

/// Peer action.
#[derive(Debug, Clone)]
enum PeerAction {
    /// Send `FIND_NODE` message to peer.
    SendFindNode(QueryId),

    /// Send `PUT_VALUE` message to peer.
    SendPutValue(Bytes),

    /// Send `ADD_PROVIDER` message to peer.
    SendAddProvider(Bytes),
}

/// Peer context.
#[derive(Default)]
struct PeerContext {
    /// Pending action, if any.
    pending_actions: HashMap<SubstreamId, PeerAction>,
}

impl PeerContext {
    /// Create new [`PeerContext`].
    pub fn new() -> Self {
        Self {
            pending_actions: HashMap::new(),
        }
    }

    /// Add pending action for peer.
    pub fn add_pending_action(&mut self, substream_id: SubstreamId, action: PeerAction) {
        self.pending_actions.insert(substream_id, action);
    }
}

/// Main Kademlia object.
pub(crate) struct Kademlia {
    /// Transport service.
    service: TransportService,

    /// Local Kademlia key.
    local_key: Key<PeerId>,

    /// Connected peers,
    peers: HashMap<PeerId, PeerContext>,

    /// TX channel for sending events to `KademliaHandle`.
    event_tx: Sender<KademliaEvent>,

    /// RX channel for receiving commands from `KademliaHandle`.
    cmd_rx: Receiver<KademliaCommand>,

    /// Next query ID.
    next_query_id: Arc<AtomicUsize>,

    /// Routing table.
    routing_table: RoutingTable,

    /// Replication factor.
    replication_factor: usize,

    /// Record store.
    store: MemoryStore,

    /// Pending outbound substreams.
    pending_substreams: HashMap<SubstreamId, PeerId>,

    /// Pending dials.
    pending_dials: HashMap<PeerId, Vec<PeerAction>>,

    /// Routing table update mode.
    update_mode: RoutingTableUpdateMode,

    /// Incoming records validation mode.
    validation_mode: IncomingRecordValidationMode,

    /// Default record TTL.
    record_ttl: Duration,

    /// Query engine.
    engine: QueryEngine,

    /// Query executor.
    executor: QueryExecutor,
}

impl Kademlia {
    /// Create new [`Kademlia`].
    pub(crate) fn new(mut service: TransportService, config: Config) -> Self {
        let local_peer_id = service.local_peer_id();
        let local_key = Key::from(service.local_peer_id());
        let mut routing_table = RoutingTable::new(local_key.clone());

        for (peer, addresses) in config.known_peers {
            tracing::trace!(target: LOG_TARGET, ?peer, ?addresses, "add bootstrap peer");

            routing_table.add_known_peer(peer, addresses.clone(), ConnectionType::NotConnected);
            service.add_known_address(&peer, addresses.into_iter());
        }

        let store = MemoryStore::with_config(
            local_peer_id,
            MemoryStoreConfig {
                provider_refresh_interval: config.provider_refresh_interval,
                provider_ttl: config.provider_ttl,
                ..Default::default()
            },
        );

        Self {
            service,
            routing_table,
            peers: HashMap::new(),
            cmd_rx: config.cmd_rx,
            next_query_id: config.next_query_id,
            store,
            event_tx: config.event_tx,
            local_key,
            pending_dials: HashMap::new(),
            executor: QueryExecutor::new(),
            pending_substreams: HashMap::new(),
            update_mode: config.update_mode,
            validation_mode: config.validation_mode,
            record_ttl: config.record_ttl,
            replication_factor: config.replication_factor,
            engine: QueryEngine::new(local_peer_id, config.replication_factor, PARALLELISM_FACTOR),
        }
    }

    /// Allocate next query ID.
    fn next_query_id(&mut self) -> QueryId {
        let query_id = self.next_query_id.fetch_add(1, Ordering::Relaxed);

        QueryId(query_id)
    }

    /// Connection established to remote peer.
    fn on_connection_established(&mut self, peer: PeerId) -> crate::Result<()> {
        tracing::trace!(target: LOG_TARGET, ?peer, "connection established");

        match self.peers.entry(peer) {
            Entry::Vacant(entry) => {
                if let KBucketEntry::Occupied(entry) = self.routing_table.entry(Key::from(peer)) {
                    entry.connection = ConnectionType::Connected;
                }

                let Some(actions) = self.pending_dials.remove(&peer) else {
                    entry.insert(PeerContext::new());
                    return Ok(());
                };

                // go over all pending actions, open substreams and save the state to `PeerContext`
                // from which it will be later queried when the substream opens
                let mut context = PeerContext::new();

                for action in actions {
                    match self.service.open_substream(peer) {
                        Ok(substream_id) => {
                            context.add_pending_action(substream_id, action);
                        }
                        Err(error) => {
                            tracing::debug!(
                                target: LOG_TARGET,
                                ?peer,
                                ?action,
                                ?error,
                                "connection established to peer but failed to open substream",
                            );

                            if let PeerAction::SendFindNode(query_id) = action {
                                self.engine.register_response_failure(query_id, peer);
                            }
                        }
                    }
                }

                entry.insert(context);
                Ok(())
            }
            Entry::Occupied(_) => Err(Error::PeerAlreadyExists(peer)),
        }
    }

    /// Disconnect peer from `Kademlia`.
    ///
    /// Peer is disconnected either because the substream was detected closed
    /// or because the connection was closed.
    ///
    /// The peer is kept in the routing table but its connection state is set
    /// as `NotConnected`, meaning it can be evicted from a k-bucket if another
    /// peer that shares the bucket connects.
    async fn disconnect_peer(&mut self, peer: PeerId, query: Option<QueryId>) {
        tracing::trace!(target: LOG_TARGET, ?peer, ?query, "disconnect peer");

        if let Some(query) = query {
            self.engine.register_response_failure(query, peer);
        }

        if let Some(PeerContext { pending_actions }) = self.peers.remove(&peer) {
            pending_actions.into_iter().for_each(|(_, action)| {
                if let PeerAction::SendFindNode(query_id) = action {
                    self.engine.register_response_failure(query_id, peer);
                }
            });
        }

        if let KBucketEntry::Occupied(entry) = self.routing_table.entry(Key::from(peer)) {
            entry.connection = ConnectionType::NotConnected;
        }
    }

    /// Local node opened a substream to remote node.
    async fn on_outbound_substream(
        &mut self,
        peer: PeerId,
        substream_id: SubstreamId,
        substream: Substream,
    ) -> crate::Result<()> {
        tracing::trace!(
            target: LOG_TARGET,
            ?peer,
            ?substream_id,
            "outbound substream opened",
        );
        let _ = self.pending_substreams.remove(&substream_id);

        let pending_action = &mut self
            .peers
            .get_mut(&peer)
            .ok_or(Error::PeerDoesntExist(peer))?
            .pending_actions
            .remove(&substream_id);

        match pending_action.take() {
            None => {
                tracing::trace!(
                    target: LOG_TARGET,
                    ?peer,
                    ?substream_id,
                    "pending action doesn't exist for peer, closing substream",
                );

                let _ = substream.close().await;
                return Ok(());
            }
            Some(PeerAction::SendFindNode(query)) => {
                match self.engine.next_peer_action(&query, &peer) {
                    Some(QueryAction::SendMessage {
                        query,
                        peer,
                        message,
                    }) => {
                        tracing::trace!(target: LOG_TARGET, ?peer, ?query, "start sending message to peer");

                        self.executor.send_request_read_response(
                            peer,
                            Some(query),
                            message,
                            substream,
                        );
                    }
                    // query finished while the substream was being opened
                    None => {
                        let _ = substream.close().await;
                    }
                    action => {
                        tracing::warn!(target: LOG_TARGET, ?query, ?peer, ?action, "unexpected action for `FIND_NODE`");
                        let _ = substream.close().await;
                        debug_assert!(false);
                    }
                }
            }
            Some(PeerAction::SendPutValue(message)) => {
                tracing::trace!(target: LOG_TARGET, ?peer, "send `PUT_VALUE` message");

                self.executor.send_message(peer, message, substream);
            }
            Some(PeerAction::SendAddProvider(message)) => {
                tracing::trace!(target: LOG_TARGET, ?peer, "send `ADD_PROVIDER` message");

                self.executor.send_message(peer, message, substream);
            }
        }

        Ok(())
    }

    /// Remote opened a substream to local node.
    async fn on_inbound_substream(&mut self, peer: PeerId, substream: Substream) {
        tracing::trace!(target: LOG_TARGET, ?peer, "inbound substream opened");

        self.executor.read_message(peer, None, substream);
    }

    /// Update routing table if the routing table update mode was set to automatic.
    ///
    /// Inform user about the potential routing table, allowing them to update it manually if
    /// the mode was set to manual.
    async fn update_routing_table(&mut self, peers: &[KademliaPeer]) {
        let peers: Vec<_> =
            peers.iter().filter(|peer| peer.peer != self.service.local_peer_id()).collect();

        // inform user about the routing table update, regardless of what the routing table update
        // mode is
        let _ = self
            .event_tx
            .send(KademliaEvent::RoutingTableUpdate {
                peers: peers.iter().map(|peer| peer.peer).collect::<Vec<PeerId>>(),
            })
            .await;

        for info in peers {
            self.service.add_known_address(&info.peer, info.addresses.iter().cloned());

            if std::matches!(self.update_mode, RoutingTableUpdateMode::Automatic) {
                self.routing_table.add_known_peer(
                    info.peer,
                    info.addresses.clone(),
                    self.peers
                        .get(&info.peer)
                        .map_or(ConnectionType::NotConnected, |_| ConnectionType::Connected),
                );
            }
        }
    }

    /// Handle received message.
    async fn on_message_received(
        &mut self,
        peer: PeerId,
        query_id: Option<QueryId>,
        message: BytesMut,
        substream: Substream,
    ) -> crate::Result<()> {
        tracing::trace!(target: LOG_TARGET, ?peer, query = ?query_id, "handle message from peer");

        match KademliaMessage::from_bytes(message).ok_or(Error::InvalidData)? {
            KademliaMessage::FindNode { target, peers } => {
                match query_id {
                    Some(query_id) => {
                        tracing::trace!(
                            target: LOG_TARGET,
                            ?peer,
                            ?target,
                            query = ?query_id,
                            "handle `FIND_NODE` response",
                        );

                        // update routing table and inform user about the update
                        self.update_routing_table(&peers).await;
                        self.engine.register_response(
                            query_id,
                            peer,
                            KademliaMessage::FindNode { target, peers },
                        );
                    }
                    None => {
                        tracing::trace!(
                            target: LOG_TARGET,
                            ?peer,
                            ?target,
                            "handle `FIND_NODE` request",
                        );

                        let message = KademliaMessage::find_node_response(
                            &target,
                            self.routing_table
                                .closest(&Key::new(target.as_ref()), self.replication_factor),
                        );
                        self.executor.send_message(peer, message.into(), substream);
                    }
                }
            }
            KademliaMessage::PutValue { record } => {
                tracing::trace!(
                    target: LOG_TARGET,
                    ?peer,
                    record_key = ?record.key,
                    "handle `PUT_VALUE` message",
                );

                if let IncomingRecordValidationMode::Automatic = self.validation_mode {
                    self.store.put(record.clone());
                }

                let _ = self.event_tx.send(KademliaEvent::IncomingRecord { record }).await;
            }
            KademliaMessage::GetRecord { key, record, peers } => {
                match (query_id, key) {
                    (Some(query_id), key) => {
                        tracing::trace!(
                            target: LOG_TARGET,
                            ?peer,
                            query = ?query_id,
                            ?peers,
                            ?record,
                            "handle `GET_VALUE` response",
                        );

                        // update routing table and inform user about the update
                        self.update_routing_table(&peers).await;
                        self.engine.register_response(
                            query_id,
                            peer,
                            KademliaMessage::GetRecord { key, record, peers },
                        );
                    }
                    (None, Some(key)) => {
                        tracing::trace!(
                            target: LOG_TARGET,
                            ?peer,
                            ?key,
                            "handle `GET_VALUE` request",
                        );

                        let value = self.store.get(&key).cloned();
                        let closest_peers = self
                            .routing_table
                            .closest(&Key::new(key.as_ref()), self.replication_factor);

                        let message =
                            KademliaMessage::get_value_response(key, closest_peers, value);
                        self.executor.send_message(peer, message.into(), substream);
                    }
                    (None, None) => tracing::debug!(
                        target: LOG_TARGET,
                        ?peer,
                        ?record,
                        ?peers,
                        "unable to handle `GET_RECORD` request with empty key",
                    ),
                }
            }
            KademliaMessage::AddProvider { key, mut providers } => {
                tracing::trace!(
                    target: LOG_TARGET,
                    ?peer,
                    ?key,
                    ?providers,
                    "handle `ADD_PROVIDER` message",
                );

                match (providers.len(), providers.pop()) {
                    (1, Some(provider)) =>
                        if provider.peer == peer {
                            self.store.put_provider(
                                key.clone(),
                                ContentProvider {
                                    peer,
                                    addresses: provider.addresses.clone(),
                                },
                            );

                            let _ = self
                                .event_tx
                                .send(KademliaEvent::IncomingProvider {
                                    provided_key: key,
                                    provider: ContentProvider {
                                        peer: provider.peer,
                                        addresses: provider.addresses,
                                    },
                                })
                                .await;
                        } else {
                            tracing::trace!(
                                target: LOG_TARGET,
                                publisher = ?peer,
                                provider = ?provider.peer,
                                "ignoring `ADD_PROVIDER` message with `publisher` != `provider`"
                            )
                        },
                    (n, _) => {
                        tracing::trace!(
                            target: LOG_TARGET,
                            publisher = ?peer,
                            ?n,
                            "ignoring `ADD_PROVIDER` message with `n` != 1 providers"
                        )
                    }
                }
            }
            KademliaMessage::GetProviders {
                key,
                peers,
                providers,
            } => {
                match (query_id, key) {
                    (Some(query_id), key) => {
                        // Note: key is not required, but can be non-empty. We just ignore it here.
                        tracing::trace!(
                            target: LOG_TARGET,
                            ?peer,
                            query = ?query_id,
                            ?key,
                            ?peers,
                            ?providers,
                            "handle `GET_PROVIDERS` response",
                        );

                        // update routing table and inform user about the update
                        self.update_routing_table(&peers).await;

                        self.engine.register_response(
                            query_id,
                            peer,
                            KademliaMessage::GetProviders {
                                key,
                                peers,
                                providers,
                            },
                        );
                    }
                    (None, Some(key)) => {
                        tracing::trace!(
                            target: LOG_TARGET,
                            ?peer,
                            ?key,
                            "handle `GET_PROVIDERS` request",
                        );

<<<<<<< HEAD
                        let providers = self.store.get_providers(&key);
                        // TODO: if local peer is among the providers, update its `ProviderRecord`
                        //       to have up-to-date addresses.
                        //       Requires https://github.com/paritytech/litep2p/issues/211.
=======
                        let mut providers = self.store.get_providers(key);

                        // Make sure local provider addresses are up to date.
                        let local_peer_id = self.local_key.clone().into_preimage();
                        providers.iter_mut().find(|p| p.peer == local_peer_id).as_mut().map(|p| {
                            p.addresses = self.service.public_addresses().get_addresses();
                        });
>>>>>>> f112b59b

                        let closer_peers = self
                            .routing_table
                            .closest(&Key::new(key.as_ref()), self.replication_factor);

                        let message =
<<<<<<< HEAD
                            KademliaMessage::get_providers_response(key, providers, &closer_peers);
=======
                            KademliaMessage::get_providers_response(providers, &closer_peers);
>>>>>>> f112b59b
                        self.executor.send_message(peer, message.into(), substream);
                    }
                    (None, None) => tracing::debug!(
                        target: LOG_TARGET,
                        ?peer,
                        ?peers,
                        ?providers,
                        "unable to handle `GET_PROVIDERS` request with empty key",
                    ),
                }
            }
        }

        Ok(())
    }

    /// Failed to open substream to remote peer.
    async fn on_substream_open_failure(
        &mut self,
        substream_id: SubstreamId,
        error: SubstreamError,
    ) {
        tracing::trace!(
            target: LOG_TARGET,
            ?substream_id,
            ?error,
            "failed to open substream"
        );

        let Some(peer) = self.pending_substreams.remove(&substream_id) else {
            tracing::debug!(
                target: LOG_TARGET,
                ?substream_id,
                "outbound substream failed for non-existent peer"
            );
            return;
        };

        if let Some(context) = self.peers.get_mut(&peer) {
            let query = match context.pending_actions.remove(&substream_id) {
                Some(PeerAction::SendFindNode(query)) => Some(query),
                _ => None,
            };

            self.disconnect_peer(peer, query).await;
        }
    }

    /// Handle dial failure.
    fn on_dial_failure(&mut self, peer: PeerId, address: Multiaddr) {
        tracing::trace!(target: LOG_TARGET, ?peer, ?address, "failed to dial peer");

        let Some(actions) = self.pending_dials.remove(&peer) else {
            return;
        };

        for action in actions {
            if let PeerAction::SendFindNode(query_id) = action {
                tracing::trace!(
                    target: LOG_TARGET,
                    ?peer,
                    query = ?query_id,
                    ?address,
                    "report failure for pending query",
                );

                self.engine.register_response_failure(query_id, peer);
            }
        }
    }

    /// Open a substream with a peer or dial the peer.
    fn open_substream_or_dial(
        &mut self,
        peer: PeerId,
        action: PeerAction,
        query: Option<QueryId>,
    ) -> Result<(), Error> {
        match self.service.open_substream(peer) {
            Ok(substream_id) => {
                self.pending_substreams.insert(substream_id, peer);
                self.peers.entry(peer).or_default().pending_actions.insert(substream_id, action);

                Ok(())
            }
            Err(err) => {
                tracing::trace!(target: LOG_TARGET, ?query, ?peer, ?err, "Failed to open substream. Dialing peer");

                match self.service.dial(&peer) {
                    Ok(()) => {
                        self.pending_dials.entry(peer).or_default().push(action);
                        Ok(())
                    }

                    // Already connected is a recoverable error.
                    Err(ImmediateDialError::AlreadyConnected) => {
                        // Dial returned `Error::AlreadyConnected`, retry opening the substream.
                        match self.service.open_substream(peer) {
                            Ok(substream_id) => {
                                self.pending_substreams.insert(substream_id, peer);
                                self.peers
                                    .entry(peer)
                                    .or_default()
                                    .pending_actions
                                    .insert(substream_id, action);
                                Ok(())
                            }
                            Err(err) => {
                                tracing::trace!(target: LOG_TARGET, ?query, ?peer, ?err, "Failed to open substream a second time");
                                Err(err.into())
                            }
                        }
                    }

                    Err(error) => {
                        tracing::trace!(target: LOG_TARGET, ?query, ?peer, ?error, "Failed to dial peer");
                        Err(error.into())
                    }
                }
            }
        }
    }

    /// Handle next query action.
    async fn on_query_action(&mut self, action: QueryAction) -> Result<(), (QueryId, PeerId)> {
        match action {
            QueryAction::SendMessage { query, peer, .. } => {
                if self
                    .open_substream_or_dial(peer, PeerAction::SendFindNode(query), Some(query))
                    .is_err()
                {
                    // Announce the error to the query engine.
                    self.engine.register_response_failure(query, peer);
                }
                Ok(())
            }
            QueryAction::FindNodeQuerySucceeded {
                target,
                peers,
                query,
            } => {
                tracing::debug!(
                    target: LOG_TARGET,
                    ?query,
                    peer = ?target,
                    num_peers = ?peers.len(),
                    "`FIND_NODE` succeeded",
                );

                let _ = self
                    .event_tx
                    .send(KademliaEvent::FindNodeSuccess {
                        target,
                        query_id: query,
                        peers: peers.into_iter().map(|info| (info.peer, info.addresses)).collect(),
                    })
                    .await;
                Ok(())
            }
            QueryAction::PutRecordToFoundNodes { record, peers } => {
                tracing::trace!(
                    target: LOG_TARGET,
                    record_key = ?record.key,
                    num_peers = ?peers.len(),
                    "store record to found peers",
                );
                let key = record.key.clone();
                let message = KademliaMessage::put_value(record);

                for peer in peers {
                    if let Err(error) = self.open_substream_or_dial(
                        peer.peer,
                        PeerAction::SendPutValue(message.clone()),
                        None,
                    ) {
                        tracing::debug!(
                            target: LOG_TARGET,
                            ?peer,
                            ?key,
                            ?error,
                            "failed to put record to peer",
                        );
                    }
                }

                Ok(())
            }
            QueryAction::AddProviderToFoundNodes {
                provided_key,
                provider,
                peers,
            } => {
                tracing::trace!(
                    target: LOG_TARGET,
                    ?provided_key,
                    num_peers = ?peers.len(),
                    "add provider record to found peers",
                );

                let message = KademliaMessage::add_provider(provided_key.clone(), provider);

                for peer in peers {
                    if let Err(error) = self.open_substream_or_dial(
                        peer.peer,
                        PeerAction::SendAddProvider(message.clone()),
                        None,
                    ) {
                        tracing::debug!(
                            target: LOG_TARGET,
                            ?peer,
                            ?provided_key,
                            ?error,
                            "failed to add provider record to peer",
                        )
                    }
                }

                Ok(())
            }
            QueryAction::GetRecordQueryDone { query_id, records } => {
                let _ = self
                    .event_tx
                    .send(KademliaEvent::GetRecordSuccess {
                        query_id,
                        records: RecordsType::Network(records),
                    })
                    .await;
                Ok(())
            }
            QueryAction::GetProvidersQueryDone {
                query_id,
                provided_key,
                providers,
            } => {
                let _ = self
                    .event_tx
                    .send(KademliaEvent::GetProvidersSuccess {
                        query_id,
                        provided_key,
                        providers,
                    })
                    .await;
                Ok(())
            }
            QueryAction::QueryFailed { query } => {
                tracing::debug!(target: LOG_TARGET, ?query, "query failed");

                let _ = self.event_tx.send(KademliaEvent::QueryFailed { query_id: query }).await;
                Ok(())
            }
            QueryAction::QuerySucceeded { .. } => unreachable!(),
        }
    }

    /// [`Kademlia`] event loop.
    pub async fn run(mut self) -> crate::Result<()> {
        tracing::debug!(target: LOG_TARGET, "starting kademlia event loop");

        loop {
            // poll `QueryEngine` for next actions.
            while let Some(action) = self.engine.next_action() {
                if let Err((query, peer)) = self.on_query_action(action).await {
                    self.disconnect_peer(peer, Some(query)).await;
                }
            }

            tokio::select! {
                event = self.service.next() => match event {
                    Some(TransportEvent::ConnectionEstablished { peer, .. }) => {
                        if let Err(error) = self.on_connection_established(peer) {
                            tracing::debug!(
                                target: LOG_TARGET,
                                ?error,
                                "failed to handle established connection",
                            );
                        }
                    }
                    Some(TransportEvent::ConnectionClosed { peer }) => {
                        self.disconnect_peer(peer, None).await;
                    }
                    Some(TransportEvent::SubstreamOpened { peer, direction, substream, .. }) => {
                        match direction {
                            Direction::Inbound => self.on_inbound_substream(peer, substream).await,
                            Direction::Outbound(substream_id) => {
                                if let Err(error) = self
                                    .on_outbound_substream(peer, substream_id, substream)
                                    .await
                                {
                                    tracing::debug!(
                                        target: LOG_TARGET,
                                        ?peer,
                                        ?substream_id,
                                        ?error,
                                        "failed to handle outbound substream",
                                    );
                                }
                            }
                        }
                    },
                    Some(TransportEvent::SubstreamOpenFailure { substream, error }) => {
                        self.on_substream_open_failure(substream, error).await;
                    }
                    Some(TransportEvent::DialFailure { peer, address, .. }) =>
                        self.on_dial_failure(peer, address),
                    None => return Err(Error::EssentialTaskClosed),
                },
                context = self.executor.next() => {
                    let QueryContext { peer, query_id, result } = context.unwrap();

                    match result {
                        QueryResult::SendSuccess { substream } => {
                            tracing::trace!(
                                target: LOG_TARGET,
                                ?peer,
                                query = ?query_id,
                                "message sent to peer",
                            );
                            let _ = substream.close().await;
                        }
                        QueryResult::ReadSuccess { substream, message } => {
                            tracing::trace!(target: LOG_TARGET,
                                ?peer,
                                query = ?query_id,
                                "message read from peer",
                            );

                            if let Err(error) = self.on_message_received(
                                peer,
                                query_id,
                                message,
                                substream
                            ).await {
                                tracing::debug!(target: LOG_TARGET,
                                    ?peer,
                                    ?error,
                                    "failed to process message",
                                );
                            }
                        }
                        QueryResult::SubstreamClosed | QueryResult::Timeout => {
                            tracing::debug!(
                                target: LOG_TARGET,
                                ?peer,
                                query = ?query_id,
                                ?result,
                                "failed to read message from substream",
                            );

                            self.disconnect_peer(peer, query_id).await;
                        }
                    }
                },
                command = self.cmd_rx.recv() => {
                    match command {
                        Some(KademliaCommand::FindNode { peer, query_id }) => {
                            tracing::debug!(
                                target: LOG_TARGET,
                                ?peer,
                                query = ?query_id,
                                "starting `FIND_NODE` query",
                            );

                            self.engine.start_find_node(
                                query_id,
                                peer,
<<<<<<< HEAD
                                self.routing_table.closest(&Key::from(peer), self.replication_factor).into()
=======
                                self.routing_table
                                    .closest(Key::from(peer), self.replication_factor)
                                    .into()
>>>>>>> f112b59b
                            );
                        }
                        Some(KademliaCommand::PutRecord { mut record, query_id }) => {
                            tracing::debug!(
                                target: LOG_TARGET,
                                query = ?query_id,
                                key = ?record.key,
                                "store record to DHT",
                            );

                            // For `PUT_VALUE` requests originating locally we are always the
                            // publisher.
                            record.publisher = Some(self.local_key.clone().into_preimage());

                            // Make sure TTL is set.
                            record.expires = record
                                .expires
                                .or_else(|| Some(Instant::now() + self.record_ttl));

                            let key = Key::new(record.key.clone());

                            self.store.put(record.clone());

                            self.engine.start_put_record(
                                query_id,
                                record,
                                self.routing_table.closest(&key, self.replication_factor).into(),
                            );
                        }
                        Some(KademliaCommand::PutRecordToPeers {
                            mut record,
                            query_id,
                            peers,
                            update_local_store,
                        }) => {
                            tracing::debug!(
                                target: LOG_TARGET,
                                query = ?query_id,
                                key = ?record.key,
                                "store record to DHT to specified peers",
                            );

                            // Make sure TTL is set.
                            record.expires = record
                                .expires
                                .or_else(|| Some(Instant::now() + self.record_ttl));

                            if update_local_store {
                                self.store.put(record.clone());
                            }

                            // Put the record to the specified peers.
                            let peers = peers.into_iter().filter_map(|peer| {
                                if peer == self.service.local_peer_id() {
                                    return None;
                                }

                                match self.routing_table.entry(Key::from(peer)) {
                                    KBucketEntry::Occupied(entry) => Some(entry.clone()),
                                    KBucketEntry::Vacant(entry) if !entry.addresses.is_empty() =>
                                        Some(entry.clone()),
                                    _ => None,
                                }
                            }).collect();

                            self.engine.start_put_record_to_peers(
                                query_id,
                                record,
                                peers,
                            );
                        }
                        Some(KademliaCommand::StartProviding {
                            key,
                            query_id
                        }) => {
                            tracing::debug!(
                                target: LOG_TARGET,
                                query = ?query_id,
                                ?key,
                                "register as a content provider",
                            );

                            let addresses = self.service.public_addresses().get_addresses();
                            let provider = ContentProvider {
                                peer: self.service.local_peer_id(),
                                addresses,
                            };

                            self.store.put_provider(key.clone(), provider.clone());

                            self.engine.start_add_provider(
                                query_id,
                                key.clone(),
                                provider,
                                self.routing_table
                                    .closest(Key::new(key), self.replication_factor)
                                    .into(),
                            );
                        }
                        Some(KademliaCommand::StopProviding {
                            key,
                        }) => {
                            tracing::debug!(
                                target: LOG_TARGET,
                                ?key,
                                "stop providing",
                            );

                            self.store.remove_local_provider(key);
                        }
                        Some(KademliaCommand::GetRecord { key, quorum, query_id }) => {
                            tracing::debug!(target: LOG_TARGET, ?key, "get record from DHT");

                            match (self.store.get(&key), quorum) {
                                (Some(record), Quorum::One) => {
                                    let _ = self
                                        .event_tx
                                        .send(KademliaEvent::GetRecordSuccess {
                                            query_id,
                                            records: RecordsType::LocalStore(record.clone()),
                                        })
                                        .await;
                                }
                                (record, _) => {
                                    self.engine.start_get_record(
                                        query_id,
                                        key.clone(),
<<<<<<< HEAD
                                        self.routing_table.closest(&Key::new(key.clone()), self.replication_factor).into(),
=======
                                        self.routing_table
                                            .closest(Key::new(key), self.replication_factor)
                                            .into(),
>>>>>>> f112b59b
                                        quorum,
                                        if record.is_some() { 1 } else { 0 },
                                    );
                                }
                            }

                        }
                        Some(KademliaCommand::GetProviders { key, query_id }) => {
                            tracing::debug!(target: LOG_TARGET, ?key, "get providers from DHT");

                            let known_providers = self.store.get_providers(&key);

                            self.engine.start_get_providers(
                                query_id,
                                key.clone(),
                                self.routing_table
                                    .closest(Key::new(key), self.replication_factor)
                                    .into(),
                                known_providers,
                            );
                        }
                        Some(KademliaCommand::AddKnownPeer { peer, addresses }) => {
                            tracing::trace!(
                                target: LOG_TARGET,
                                ?peer,
                                ?addresses,
                                "add known peer",
                            );

                            self.routing_table.add_known_peer(
                                peer,
                                addresses.clone(),
                                self.peers
                                    .get(&peer)
                                    .map_or(
                                        ConnectionType::NotConnected,
                                        |_| ConnectionType::Connected,
                                    ),
                            );
                            self.service.add_known_address(&peer, addresses.into_iter());

                        }
                        Some(KademliaCommand::StoreRecord { mut record }) => {
                            tracing::debug!(
                                target: LOG_TARGET,
                                key = ?record.key,
                                "store record in local store",
                            );

                            // Make sure TTL is set.
                            record.expires =
                                record.expires.or_else(|| Some(Instant::now() + self.record_ttl));

                            self.store.put(record);
                        }
                        None => return Err(Error::EssentialTaskClosed),
                    }
                },
                action = self.store.next_action() => match action {
                    Some(MemoryStoreAction::RefreshProvider { provided_key, provider }) => {
                        tracing::trace!(
                            target: LOG_TARGET,
                            ?provided_key,
                            "republishing local provider",
                        );

                        self.store.put_provider(provided_key.clone(), provider.clone());
                        // We never update local provider addresses in the store when refresh
                        // it, as this is done anyway when replying to `GET_PROVIDERS` request.

                        let query_id = self.next_query_id();
                        self.engine.start_add_provider(
                            query_id,
                            provided_key.clone(),
                            provider,
                            self.routing_table
                                .closest(Key::new(provided_key), self.replication_factor)
                                .into(),
                        );
                    }
                    None => {}
                }
            }
        }
    }
}

#[cfg(test)]
mod tests {
    use std::collections::HashSet;

    use super::*;
    use crate::{
        codec::ProtocolCodec,
        crypto::ed25519::Keypair,
        transport::{
            manager::{limits::ConnectionLimitsConfig, TransportManager},
            KEEP_ALIVE_TIMEOUT,
        },
        types::protocol::ProtocolName,
        BandwidthSink,
    };
    use tokio::sync::mpsc::channel;

    #[allow(unused)]
    struct Context {
        _cmd_tx: Sender<KademliaCommand>,
        event_rx: Receiver<KademliaEvent>,
    }

    fn make_kademlia() -> (Kademlia, Context, TransportManager) {
        let (manager, handle) = TransportManager::new(
            Keypair::generate(),
            HashSet::new(),
            BandwidthSink::new(),
            8usize,
            ConnectionLimitsConfig::default(),
        );

        let peer = PeerId::random();
        let (transport_service, _tx) = TransportService::new(
            peer,
            ProtocolName::from("/kad/1"),
            Vec::new(),
            Default::default(),
            handle,
            KEEP_ALIVE_TIMEOUT,
        );
        let (event_tx, event_rx) = channel(64);
        let (_cmd_tx, cmd_rx) = channel(64);
        let next_query_id = Arc::new(AtomicUsize::new(0usize));

        let config = Config {
            protocol_names: vec![ProtocolName::from("/kad/1")],
            known_peers: HashMap::new(),
            codec: ProtocolCodec::UnsignedVarint(None),
            replication_factor: 20usize,
            update_mode: RoutingTableUpdateMode::Automatic,
            validation_mode: IncomingRecordValidationMode::Automatic,
            record_ttl: Duration::from_secs(36 * 60 * 60),
            provider_ttl: Duration::from_secs(48 * 60 * 60),
            provider_refresh_interval: Duration::from_secs(22 * 60 * 60),
            event_tx,
            cmd_rx,
            next_query_id,
        };

        (
            Kademlia::new(transport_service, config),
            Context { _cmd_tx, event_rx },
            manager,
        )
    }

    #[tokio::test]
    async fn check_get_records_update() {
        let (mut kademlia, _context, _manager) = make_kademlia();

        let key = RecordKey::from(vec![1, 2, 3]);
        let records = vec![
            // 2 peers backing the same record.
            PeerRecord {
                peer: PeerId::random(),
                record: Record::new(key.clone(), vec![0x1]),
            },
            PeerRecord {
                peer: PeerId::random(),
                record: Record::new(key.clone(), vec![0x1]),
            },
            // only 1 peer backing the record.
            PeerRecord {
                peer: PeerId::random(),
                record: Record::new(key.clone(), vec![0x2]),
            },
        ];

        let query_id = QueryId(1);
        let action = QueryAction::GetRecordQueryDone { query_id, records };
        assert!(kademlia.on_query_action(action).await.is_ok());

        // Check the local storage should not get updated.
        assert!(kademlia.store.get(&key).is_none());
    }

    #[tokio::test]
    async fn check_get_records_update_with_expired_records() {
        let (mut kademlia, _context, _manager) = make_kademlia();

        let key = RecordKey::from(vec![1, 2, 3]);
        let expired = std::time::Instant::now() - std::time::Duration::from_secs(10);
        let records = vec![
            // 2 peers backing the same record, one record is expired.
            PeerRecord {
                peer: PeerId::random(),
                record: Record {
                    key: key.clone(),
                    value: vec![0x1],
                    publisher: None,
                    expires: Some(expired),
                },
            },
            PeerRecord {
                peer: PeerId::random(),
                record: Record::new(key.clone(), vec![0x1]),
            },
            // 2 peer backing the record.
            PeerRecord {
                peer: PeerId::random(),
                record: Record::new(key.clone(), vec![0x2]),
            },
            PeerRecord {
                peer: PeerId::random(),
                record: Record::new(key.clone(), vec![0x2]),
            },
        ];

        let query_id = QueryId(1);
        let action = QueryAction::GetRecordQueryDone { query_id, records };
        assert!(kademlia.on_query_action(action).await.is_ok());

        // Check the local storage should not get updated.
        assert!(kademlia.store.get(&key).is_none());
    }
}<|MERGE_RESOLUTION|>--- conflicted
+++ resolved
@@ -605,31 +605,20 @@
                             "handle `GET_PROVIDERS` request",
                         );
 
-<<<<<<< HEAD
-                        let providers = self.store.get_providers(&key);
-                        // TODO: if local peer is among the providers, update its `ProviderRecord`
-                        //       to have up-to-date addresses.
-                        //       Requires https://github.com/paritytech/litep2p/issues/211.
-=======
-                        let mut providers = self.store.get_providers(key);
+                        let mut providers = self.store.get_providers(&key);
 
                         // Make sure local provider addresses are up to date.
                         let local_peer_id = self.local_key.clone().into_preimage();
                         providers.iter_mut().find(|p| p.peer == local_peer_id).as_mut().map(|p| {
                             p.addresses = self.service.public_addresses().get_addresses();
                         });
->>>>>>> f112b59b
 
                         let closer_peers = self
                             .routing_table
                             .closest(&Key::new(key.as_ref()), self.replication_factor);
 
                         let message =
-<<<<<<< HEAD
-                            KademliaMessage::get_providers_response(key, providers, &closer_peers);
-=======
                             KademliaMessage::get_providers_response(providers, &closer_peers);
->>>>>>> f112b59b
                         self.executor.send_message(peer, message.into(), substream);
                     }
                     (None, None) => tracing::debug!(
@@ -995,13 +984,9 @@
                             self.engine.start_find_node(
                                 query_id,
                                 peer,
-<<<<<<< HEAD
-                                self.routing_table.closest(&Key::from(peer), self.replication_factor).into()
-=======
                                 self.routing_table
-                                    .closest(Key::from(peer), self.replication_factor)
+                                    .closest(&Key::from(peer), self.replication_factor)
                                     .into()
->>>>>>> f112b59b
                             );
                         }
                         Some(KademliaCommand::PutRecord { mut record, query_id }) => {
@@ -1097,7 +1082,7 @@
                                 key.clone(),
                                 provider,
                                 self.routing_table
-                                    .closest(Key::new(key), self.replication_factor)
+                                    .closest(&Key::new(key), self.replication_factor)
                                     .into(),
                             );
                         }
@@ -1129,13 +1114,9 @@
                                     self.engine.start_get_record(
                                         query_id,
                                         key.clone(),
-<<<<<<< HEAD
-                                        self.routing_table.closest(&Key::new(key.clone()), self.replication_factor).into(),
-=======
                                         self.routing_table
-                                            .closest(Key::new(key), self.replication_factor)
+                                            .closest(&Key::new(key), self.replication_factor)
                                             .into(),
->>>>>>> f112b59b
                                         quorum,
                                         if record.is_some() { 1 } else { 0 },
                                     );
@@ -1152,7 +1133,7 @@
                                 query_id,
                                 key.clone(),
                                 self.routing_table
-                                    .closest(Key::new(key), self.replication_factor)
+                                    .closest(&Key::new(key), self.replication_factor)
                                     .into(),
                                 known_providers,
                             );
@@ -1212,7 +1193,7 @@
                             provided_key.clone(),
                             provider,
                             self.routing_table
-                                .closest(Key::new(provided_key), self.replication_factor)
+                                .closest(&Key::new(provided_key), self.replication_factor)
                                 .into(),
                         );
                     }
