--- conflicted
+++ resolved
@@ -128,11 +128,7 @@
     }
 
     /// Get the found records.
-<<<<<<< HEAD
     pub fn found_records(self) -> Vec<PeerRecord> {
-=======
-    pub fn found_records(mut self) -> Vec<PeerRecord> {
->>>>>>> 423a35de
         self.found_records
     }
 
@@ -158,13 +154,6 @@
             return;
         };
 
-<<<<<<< HEAD
-        // Add the queried peer to `queried` and all new peers which haven't been
-        // queried to `candidates`
-        self.queried.insert(peer.peer);
-
-=======
->>>>>>> 423a35de
         if let Some(record) = record {
             if !record.is_expired(std::time::Instant::now()) {
                 self.found_records.push(PeerRecord {
@@ -173,6 +162,10 @@
                 });
             }
         }
+
+        // Add the queried peer to `queried` and all new peers which haven't been
+        // queried to `candidates`
+        self.queried.insert(peer.peer);
 
         let to_query_candidate = peers.into_iter().filter_map(|peer| {
             // Peer already produced a response.
