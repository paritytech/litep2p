--- conflicted
+++ resolved
@@ -88,11 +88,7 @@
 
     /// `PUT_VALUE` message sending phase.
     PutRecordToFoundNodes {
-<<<<<<< HEAD
-        /// Context for tracking `PUT_VALUE` requests.
-=======
         /// Context for tracking `PUT_VALUE` responses.
->>>>>>> a57a1d40
         context: PutToTargetPeersContext,
     },
 
@@ -502,11 +498,7 @@
             target: LOG_TARGET,
             ?query_id,
             num_peers = ?peers.len(),
-<<<<<<< HEAD
-            "start `PUT_VALUE` progress tracking"
-=======
             "start `PUT_VALUE` responses tracking"
->>>>>>> a57a1d40
         );
 
         self.queries.insert(
@@ -517,7 +509,6 @@
         );
     }
 
-<<<<<<< HEAD
     /// Start `ADD_PROVIDER` requests tracking.
     pub fn start_add_provider_to_found_nodes_requests_tracking(
         &mut self,
@@ -541,8 +532,6 @@
         );
     }
 
-=======
->>>>>>> a57a1d40
     /// Register response failure from a queried peer.
     pub fn register_response_failure(&mut self, query: QueryId, peer: PeerId) {
         tracing::trace!(target: LOG_TARGET, ?query, ?peer, "register response failure");
@@ -560,11 +549,7 @@
             Some(QueryType::PutRecordToPeers { context, .. }) => {
                 context.register_response_failure(peer);
             }
-<<<<<<< HEAD
             Some(QueryType::PutRecordToFoundNodes { context }) => {
-=======
-            Some(QueryType::PutRecordToFoundNodes { context, .. }) => {
->>>>>>> a57a1d40
                 context.register_response_failure(peer);
             }
             Some(QueryType::GetRecord { context }) => {
@@ -645,12 +630,6 @@
                     );
                     context.register_response_failure(peer);
                 }
-            },
-            Some(QueryType::PutRecordToFoundNodes { context, .. }) => match message {
-                KademliaMessage::PutValue { .. } => {
-                    context.register_response(peer);
-                }
-                _ => unreachable!(),
             },
             Some(QueryType::GetRecord { context }) => match message {
                 KademliaMessage::GetRecord { record, peers, .. } =>
@@ -783,81 +762,6 @@
     }
 
     /// Register peer failure when it is not known whether sending or receiveiing failed.
-    /// This is called from [`Kademlia::disconnect_peer`].
-    pub fn register_peer_failure(&mut self, query: QueryId, peer: PeerId) {
-        tracing::trace!(target: LOG_TARGET, ?query, ?peer, "register peer failure");
-
-        // Because currently queries track either send success/failure (`PUT_VALUE`, `ADD_PROVIDER`)
-        // or response success/failure (`FIND_NODE`, `GET_VALUE`, `GET_PROVIDERS`),
-        // but not both, we can just call both here and not propagate this different type of
-        // failure to specific queries knowing this will result in the correct behaviour.
-        self.register_send_failure(query, peer);
-        self.register_response_failure(query, peer);
-    }
-
-    pub fn register_send_failure(&mut self, query: QueryId, peer: PeerId) {
-        tracing::trace!(target: LOG_TARGET, ?query, ?peer, "register send failure");
-
-        match self.queries.get_mut(&query) {
-            None => {
-                tracing::trace!(target: LOG_TARGET, ?query, ?peer, "send failure for a stale query");
-            }
-            Some(QueryType::FindNode { context }) => {
-                context.register_send_failure(peer);
-            }
-            Some(QueryType::PutRecord { context, .. }) => {
-                context.register_send_failure(peer);
-            }
-            Some(QueryType::PutRecordToPeers { context, .. }) => {
-                context.register_send_failure(peer);
-            }
-            Some(QueryType::PutRecordToFoundNodes { context, .. }) => {
-                context.register_send_failure(peer);
-            }
-            Some(QueryType::GetRecord { context }) => {
-                context.register_send_failure(peer);
-            }
-            Some(QueryType::AddProvider { context, .. }) => {
-                context.register_send_failure(peer);
-            }
-            Some(QueryType::GetProviders { context }) => {
-                context.register_send_failure(peer);
-            }
-        }
-    }
-
-    pub fn register_send_success(&mut self, query: QueryId, peer: PeerId) {
-        tracing::trace!(target: LOG_TARGET, ?query, ?peer, "register send success");
-
-        match self.queries.get_mut(&query) {
-            None => {
-                tracing::trace!(target: LOG_TARGET, ?query, ?peer, "send success for a stale query");
-            }
-            Some(QueryType::FindNode { context }) => {
-                context.register_send_success(peer);
-            }
-            Some(QueryType::PutRecord { context, .. }) => {
-                context.register_send_success(peer);
-            }
-            Some(QueryType::PutRecordToPeers { context, .. }) => {
-                context.register_send_success(peer);
-            }
-            Some(QueryType::PutRecordToFoundNodes { context, .. }) => {
-                context.register_send_success(peer);
-            }
-            Some(QueryType::GetRecord { context }) => {
-                context.register_send_success(peer);
-            }
-            Some(QueryType::AddProvider { context, .. }) => {
-                context.register_send_success(peer);
-            }
-            Some(QueryType::GetProviders { context }) => {
-                context.register_send_success(peer);
-            }
-        }
-    }
-
-    /// Register peer failure when it is not known whether sending or receiveiing failed.
     /// This is called from [`super::Kademlia::disconnect_peer`].
     pub fn register_peer_failure(&mut self, query: QueryId, peer: PeerId) {
         tracing::trace!(target: LOG_TARGET, ?query, ?peer, "register peer failure");
@@ -889,13 +793,10 @@
                 // All `PUT_VALUE` requests were sent when initiating this query type.
                 None
             }
-<<<<<<< HEAD
             Some(QueryType::AddProviderToFoundNodes { .. }) => {
                 // All `ADD_PROVIDER` requests were sent when initiating this query type.
                 None
             }
-=======
->>>>>>> a57a1d40
         }
     }
 
@@ -979,10 +880,7 @@
                 QueryType::AddProvider { context, .. } => context.next_action(),
                 QueryType::GetProviders { context } => context.next_action(),
                 QueryType::PutRecordToFoundNodes { context, .. } => context.next_action(),
-<<<<<<< HEAD
                 QueryType::AddProviderToFoundNodes { context, .. } => context.next_action(),
-=======
->>>>>>> a57a1d40
             };
 
             match action {
@@ -1181,8 +1079,6 @@
 
     #[test]
     fn put_record_fails() {
-<<<<<<< HEAD
-=======
         let _ = tracing_subscriber::fmt()
             .with_env_filter(tracing_subscriber::EnvFilter::from_default_env())
             .try_init();
@@ -1316,7 +1212,6 @@
 
     #[test]
     fn put_record_succeeds() {
->>>>>>> a57a1d40
         let _ = tracing_subscriber::fmt()
             .with_env_filter(tracing_subscriber::EnvFilter::from_default_env())
             .try_init();
@@ -1342,8 +1237,6 @@
 
         // start find node with one known peer
         let original_query_id = QueryId(1340);
-<<<<<<< HEAD
-=======
         let _query = engine.start_put_record(
             original_query_id,
             original_record.clone(),
@@ -1543,7 +1436,6 @@
 
         // start find node with one known peer
         let original_query_id = QueryId(1340);
->>>>>>> a57a1d40
         let _query = engine.start_put_record(
             original_query_id,
             original_record.clone(),
@@ -1553,11 +1445,7 @@
                 ConnectionType::NotConnected,
             )]
             .into(),
-<<<<<<< HEAD
-            Quorum::All,
-=======
             Quorum::One,
->>>>>>> a57a1d40
         );
 
         let action = engine.next_action();
@@ -1612,11 +1500,7 @@
             }
         }
 
-<<<<<<< HEAD
-        let mut peers = match engine.next_action() {
-=======
         let peers = match engine.next_action() {
->>>>>>> a57a1d40
             Some(QueryAction::PutRecordToFoundNodes {
                 query,
                 peers,
@@ -1627,11 +1511,7 @@
                 assert_eq!(peers.len(), 4);
                 assert_eq!(record.key, original_record.key);
                 assert_eq!(record.value, original_record.value);
-<<<<<<< HEAD
-                assert!(matches!(quorum, Quorum::All));
-=======
                 assert!(matches!(quorum, Quorum::One));
->>>>>>> a57a1d40
 
                 peers
             }
@@ -1642,21 +1522,6 @@
             original_query_id,
             record_key.clone(),
             peers.iter().map(|p| p.peer).collect(),
-<<<<<<< HEAD
-            Quorum::All,
-        );
-
-        // sends to all but one peer succeed
-        let last_peer = peers.pop().unwrap();
-        for peer in peers {
-            engine.register_send_success(original_query_id, peer.peer);
-        }
-        engine.register_send_failure(original_query_id, last_peer.peer);
-
-        match engine.next_action() {
-            Some(QueryAction::QueryFailed { query }) => {
-                assert_eq!(query, original_query_id);
-=======
             Quorum::One,
         );
 
@@ -1671,24 +1536,94 @@
             Some(QueryAction::PutRecordQuerySucceeded { query, key }) => {
                 assert_eq!(query, original_query_id);
                 assert_eq!(key, record_key);
->>>>>>> a57a1d40
             }
             _ => panic!("invalid event received"),
         }
 
         assert!(engine.next_action().is_none());
+
+        // get records from those peers.
+        let _query = engine.start_get_record(
+            QueryId(1341),
+            record_key.clone(),
+            vec![
+                KademliaPeer::new(peers[0].peer, vec![], ConnectionType::NotConnected),
+                KademliaPeer::new(peers[1].peer, vec![], ConnectionType::NotConnected),
+                KademliaPeer::new(peers[2].peer, vec![], ConnectionType::NotConnected),
+                KademliaPeer::new(peers[3].peer, vec![], ConnectionType::NotConnected),
+            ]
+            .into(),
+            Quorum::All,
+            false,
+        );
+
+        let mut records = Vec::new();
+        for _ in 0..4 {
+            match engine.next_action() {
+                Some(QueryAction::SendMessage { query, peer, .. }) => {
+                    assert_eq!(query, QueryId(1341));
+                    engine.register_response(
+                        query,
+                        peer,
+                        KademliaMessage::GetRecord {
+                            record: Some(original_record.clone()),
+                            peers: vec![],
+                            key: Some(record_key.clone()),
+                        },
+                    );
+                }
+                event => panic!("invalid event received {:?}", event),
+            }
+
+            // GetRecordPartialResult is emitted after the `register_response` if the record is
+            // valid.
+            match engine.next_action() {
+                Some(QueryAction::GetRecordPartialResult { query_id, record }) => {
+                    println!("Partial result {:?}", record);
+                    assert_eq!(query_id, QueryId(1341));
+                    records.push(record);
+                }
+                event => panic!("invalid event received {:?}", event),
+            }
+        }
+
+        let peers: std::collections::HashSet<_> = peers.into_iter().map(|p| p.peer).collect();
+        match engine.next_action() {
+            Some(QueryAction::GetRecordQueryDone { .. }) => {
+                println!("Records {:?}", records);
+                let query_peers = records
+                    .iter()
+                    .map(|peer_record| peer_record.peer)
+                    .collect::<std::collections::HashSet<_>>();
+                assert_eq!(peers, query_peers);
+
+                let records: std::collections::HashSet<_> =
+                    records.into_iter().map(|peer_record| peer_record.record).collect();
+                // One single record found across peers.
+                assert_eq!(records.len(), 1);
+                let record = records.into_iter().next().unwrap();
+
+                assert_eq!(record.key, original_record.key);
+                assert_eq!(record.value, original_record.value);
+            }
+            event => panic!("invalid event received {:?}", event),
+        }
     }
 
     #[test]
-    fn put_record_succeeds() {
+    fn add_provider_fails() {
         let _ = tracing_subscriber::fmt()
             .with_env_filter(tracing_subscriber::EnvFilter::from_default_env())
             .try_init();
 
-        let mut engine = QueryEngine::new(PeerId::random(), 20usize, 3usize);
-        let record_key = RecordKey::new(&vec![1, 2, 3, 4]);
-        let target_key = Key::new(record_key.clone());
-        let original_record = Record::new(record_key.clone(), vec![1, 3, 3, 7, 1, 3, 3, 8]);
+        let local_peer_id = PeerId::random();
+        let mut engine = QueryEngine::new(local_peer_id, 20usize, 3usize);
+        let original_provided_key = RecordKey::new(&vec![1, 2, 3, 4]);
+        let local_content_provider = ContentProvider {
+            peer: local_peer_id,
+            addresses: vec![],
+        };
+        let target_key = Key::new(original_provided_key.clone());
 
         let distances = {
             let mut distances = std::collections::BTreeMap::new();
@@ -1704,11 +1639,12 @@
         };
         let mut iter = distances.iter();
 
-        // start find node with one known peer
+        // start add provider with one known peer
         let original_query_id = QueryId(1340);
-        let _query = engine.start_put_record(
+        let _query = engine.start_add_provider(
             original_query_id,
-            original_record.clone(),
+            original_provided_key.clone(),
+            local_content_provider.clone(),
             vec![KademliaPeer::new(
                 *iter.next().unwrap().1,
                 vec![],
@@ -1770,17 +1706,18 @@
             }
         }
 
-        let peers = match engine.next_action() {
-            Some(QueryAction::PutRecordToFoundNodes {
+        let mut peers = match engine.next_action() {
+            Some(QueryAction::AddProviderToFoundNodes {
                 query,
+                provided_key,
+                provider,
                 peers,
-                record,
                 quorum,
             }) => {
                 assert_eq!(query, original_query_id);
+                assert_eq!(provided_key, original_provided_key);
+                assert_eq!(provider, local_content_provider);
                 assert_eq!(peers.len(), 4);
-                assert_eq!(record.key, original_record.key);
-                assert_eq!(record.value, original_record.value);
                 assert!(matches!(quorum, Quorum::All));
 
                 peers
@@ -1788,107 +1725,45 @@
             _ => panic!("invalid event received"),
         };
 
-        engine.start_put_record_to_found_nodes_requests_tracking(
+        engine.start_add_provider_to_found_nodes_requests_tracking(
             original_query_id,
-            record_key.clone(),
+            original_provided_key.clone(),
             peers.iter().map(|p| p.peer).collect(),
             Quorum::All,
         );
 
-        // simulate successful sends to all peers
-        for peer in &peers {
+        // sends to all but one peer succeed
+        let last_peer = peers.pop().unwrap();
+        for peer in peers {
             engine.register_send_success(original_query_id, peer.peer);
         }
+        engine.register_send_failure(original_query_id, last_peer.peer);
 
         match engine.next_action() {
-            Some(QueryAction::PutRecordQuerySucceeded { query, key }) => {
+            Some(QueryAction::QueryFailed { query }) => {
                 assert_eq!(query, original_query_id);
-                assert_eq!(key, record_key);
             }
             _ => panic!("invalid event received"),
         }
 
         assert!(engine.next_action().is_none());
-
-        // get records from those peers.
-        let _query = engine.start_get_record(
-            QueryId(1341),
-            record_key.clone(),
-            vec![
-                KademliaPeer::new(peers[0].peer, vec![], ConnectionType::NotConnected),
-                KademliaPeer::new(peers[1].peer, vec![], ConnectionType::NotConnected),
-                KademliaPeer::new(peers[2].peer, vec![], ConnectionType::NotConnected),
-                KademliaPeer::new(peers[3].peer, vec![], ConnectionType::NotConnected),
-            ]
-            .into(),
-            Quorum::All,
-            false,
-        );
-
-        let mut records = Vec::new();
-        for _ in 0..4 {
-            match engine.next_action() {
-                Some(QueryAction::SendMessage { query, peer, .. }) => {
-                    assert_eq!(query, QueryId(1341));
-                    engine.register_response(
-                        query,
-                        peer,
-                        KademliaMessage::GetRecord {
-                            record: Some(original_record.clone()),
-                            peers: vec![],
-                            key: Some(record_key.clone()),
-                        },
-                    );
-                }
-                event => panic!("invalid event received {:?}", event),
-            }
-
-            // GetRecordPartialResult is emitted after the `register_response` if the record is
-            // valid.
-            match engine.next_action() {
-                Some(QueryAction::GetRecordPartialResult { query_id, record }) => {
-                    println!("Partial result {:?}", record);
-                    assert_eq!(query_id, QueryId(1341));
-                    records.push(record);
-                }
-                event => panic!("invalid event received {:?}", event),
-            }
-        }
-
-        let peers: std::collections::HashSet<_> = peers.into_iter().map(|p| p.peer).collect();
-        match engine.next_action() {
-            Some(QueryAction::GetRecordQueryDone { .. }) => {
-                println!("Records {:?}", records);
-                let query_peers = records
-                    .iter()
-                    .map(|peer_record| peer_record.peer)
-                    .collect::<std::collections::HashSet<_>>();
-                assert_eq!(peers, query_peers);
-
-                let records: std::collections::HashSet<_> =
-                    records.into_iter().map(|peer_record| peer_record.record).collect();
-                // One single record found across peers.
-                assert_eq!(records.len(), 1);
-                let record = records.into_iter().next().unwrap();
-
-                assert_eq!(record.key, original_record.key);
-                assert_eq!(record.value, original_record.value);
-            }
-            event => panic!("invalid event received {:?}", event),
-        }
     }
 
     #[test]
-    fn put_record_succeeds_with_quorum_one() {
+    fn add_provider_succeeds() {
         let _ = tracing_subscriber::fmt()
             .with_env_filter(tracing_subscriber::EnvFilter::from_default_env())
             .try_init();
 
-        let mut engine = QueryEngine::new(PeerId::random(), 20usize, 3usize);
-        let record_key = RecordKey::new(&vec![1, 2, 3, 4]);
-        let target_key = Key::new(record_key.clone());
-        let original_record = Record::new(record_key.clone(), vec![1, 3, 3, 7, 1, 3, 3, 8]);
-
+        let local_peer_id = PeerId::random();
+        let mut engine = QueryEngine::new(local_peer_id, 20usize, 3usize);
+        let original_provided_key = RecordKey::new(&vec![1, 2, 3, 4]);
+        let local_content_provider = ContentProvider {
+            peer: local_peer_id,
+            addresses: vec![],
+        };
+
+        let target_key = Key::new(original_provided_key.clone());
         let distances = {
             let mut distances = std::collections::BTreeMap::new();
 
@@ -1903,18 +1778,19 @@
         };
         let mut iter = distances.iter();
 
-        // start find node with one known peer
-        let original_query_id = QueryId(1340);
-        let _query = engine.start_put_record(
-            original_query_id,
-            original_record.clone(),
+        // start add provider with one known peer
+        let add_query_id = QueryId(1340);
+        let _query = engine.start_add_provider(
+            add_query_id,
+            original_provided_key.clone(),
+            local_content_provider.clone(),
             vec![KademliaPeer::new(
                 *iter.next().unwrap().1,
                 vec![],
                 ConnectionType::NotConnected,
             )]
             .into(),
-            Quorum::One,
+            Quorum::All,
         );
 
         let action = engine.next_action();
@@ -1970,51 +1846,54 @@
         }
 
         let peers = match engine.next_action() {
-            Some(QueryAction::PutRecordToFoundNodes {
+            Some(QueryAction::AddProviderToFoundNodes {
                 query,
+                provided_key,
+                provider,
                 peers,
-                record,
                 quorum,
             }) => {
-                assert_eq!(query, original_query_id);
+                assert_eq!(query, add_query_id);
+                assert_eq!(provided_key, original_provided_key);
+                assert_eq!(provider, local_content_provider);
                 assert_eq!(peers.len(), 4);
-                assert_eq!(record.key, original_record.key);
-                assert_eq!(record.value, original_record.value);
-                assert!(matches!(quorum, Quorum::One));
+                assert!(matches!(quorum, Quorum::All));
 
                 peers
             }
             _ => panic!("invalid event received"),
         };
 
-        engine.start_put_record_to_found_nodes_requests_tracking(
-            original_query_id,
-            record_key.clone(),
+        engine.start_add_provider_to_found_nodes_requests_tracking(
+            add_query_id,
+            original_provided_key.clone(),
             peers.iter().map(|p| p.peer).collect(),
-            Quorum::One,
-        );
-
-        // all but one peer fail
-        assert!(peers.len() > 1);
-        for peer in peers.iter().take(peers.len() - 1) {
-            engine.register_send_failure(original_query_id, peer.peer);
-        }
-        engine.register_send_success(original_query_id, peers.last().unwrap().peer);
+            Quorum::All,
+        );
+
+        // simulate successful sends to all peers
+        for peer in &peers {
+            engine.register_send_success(add_query_id, peer.peer);
+        }
 
         match engine.next_action() {
-            Some(QueryAction::PutRecordQuerySucceeded { query, key }) => {
-                assert_eq!(query, original_query_id);
-                assert_eq!(key, record_key);
+            Some(QueryAction::AddProviderQuerySucceeded {
+                query,
+                provided_key,
+            }) => {
+                assert_eq!(query, add_query_id);
+                assert_eq!(provided_key, original_provided_key);
             }
             _ => panic!("invalid event received"),
         }
 
         assert!(engine.next_action().is_none());
 
-        // get records from those peers.
-        let _query = engine.start_get_record(
-            QueryId(1341),
-            record_key.clone(),
+        // get providers from those peers.
+        let get_query_id = QueryId(1341);
+        let _query = engine.start_get_providers(
+            get_query_id,
+            original_provided_key.clone(),
             vec![
                 KademliaPeer::new(peers[0].peer, vec![], ConnectionType::NotConnected),
                 KademliaPeer::new(peers[1].peer, vec![], ConnectionType::NotConnected),
@@ -2022,65 +1901,43 @@
                 KademliaPeer::new(peers[3].peer, vec![], ConnectionType::NotConnected),
             ]
             .into(),
-            Quorum::All,
-            false,
-        );
-
-        let mut records = Vec::new();
+            vec![],
+        );
+
         for _ in 0..4 {
             match engine.next_action() {
                 Some(QueryAction::SendMessage { query, peer, .. }) => {
-                    assert_eq!(query, QueryId(1341));
+                    assert_eq!(query, get_query_id);
                     engine.register_response(
                         query,
                         peer,
-                        KademliaMessage::GetRecord {
-                            record: Some(original_record.clone()),
+                        KademliaMessage::GetProviders {
+                            key: Some(original_provided_key.clone()),
                             peers: vec![],
-                            key: Some(record_key.clone()),
+                            providers: vec![local_content_provider.clone().into()],
                         },
                     );
                 }
                 event => panic!("invalid event received {:?}", event),
             }
-
-            // GetRecordPartialResult is emitted after the `register_response` if the record is
-            // valid.
-            match engine.next_action() {
-                Some(QueryAction::GetRecordPartialResult { query_id, record }) => {
-                    println!("Partial result {:?}", record);
-                    assert_eq!(query_id, QueryId(1341));
-                    records.push(record);
-                }
-                event => panic!("invalid event received {:?}", event),
-            }
-        }
-
-        let peers: std::collections::HashSet<_> = peers.into_iter().map(|p| p.peer).collect();
+        }
+
         match engine.next_action() {
-            Some(QueryAction::GetRecordQueryDone { .. }) => {
-                println!("Records {:?}", records);
-                let query_peers = records
-                    .iter()
-                    .map(|peer_record| peer_record.peer)
-                    .collect::<std::collections::HashSet<_>>();
-                assert_eq!(peers, query_peers);
-
-                let records: std::collections::HashSet<_> =
-                    records.into_iter().map(|peer_record| peer_record.record).collect();
-                // One single record found across peers.
-                assert_eq!(records.len(), 1);
-                let record = records.into_iter().next().unwrap();
-
-                assert_eq!(record.key, original_record.key);
-                assert_eq!(record.value, original_record.value);
+            Some(QueryAction::GetProvidersQueryDone {
+                query_id,
+                provided_key,
+                providers,
+            }) => {
+                assert_eq!(query_id, get_query_id);
+                assert_eq!(provided_key, original_provided_key);
+                assert_eq!(providers, vec![local_content_provider]);
             }
             event => panic!("invalid event received {:?}", event),
         }
     }
 
     #[test]
-    fn add_provider_fails() {
+    fn add_provider_succeeds_with_quorum_one() {
         let _ = tracing_subscriber::fmt()
             .with_env_filter(tracing_subscriber::EnvFilter::from_default_env())
             .try_init();
@@ -2092,8 +1949,8 @@
             peer: local_peer_id,
             addresses: vec![],
         };
+
         let target_key = Key::new(original_provided_key.clone());
-
         let distances = {
             let mut distances = std::collections::BTreeMap::new();
 
@@ -2109,9 +1966,9 @@
         let mut iter = distances.iter();
 
         // start add provider with one known peer
-        let original_query_id = QueryId(1340);
+        let add_query_id = QueryId(1340);
         let _query = engine.start_add_provider(
-            original_query_id,
+            add_query_id,
             original_provided_key.clone(),
             local_content_provider.clone(),
             vec![KademliaPeer::new(
@@ -2120,7 +1977,7 @@
                 ConnectionType::NotConnected,
             )]
             .into(),
-            Quorum::All,
+            Quorum::One,
         );
 
         let action = engine.next_action();
@@ -2175,332 +2032,6 @@
             }
         }
 
-        let mut peers = match engine.next_action() {
-            Some(QueryAction::AddProviderToFoundNodes {
-                query,
-                provided_key,
-                provider,
-                peers,
-                quorum,
-            }) => {
-                assert_eq!(query, original_query_id);
-                assert_eq!(provided_key, original_provided_key);
-                assert_eq!(provider, local_content_provider);
-                assert_eq!(peers.len(), 4);
-                assert!(matches!(quorum, Quorum::All));
-
-                peers
-            }
-            _ => panic!("invalid event received"),
-        };
-
-        engine.start_add_provider_to_found_nodes_requests_tracking(
-            original_query_id,
-            original_provided_key.clone(),
-            peers.iter().map(|p| p.peer).collect(),
-            Quorum::All,
-        );
-
-        // sends to all but one peer succeed
-        let last_peer = peers.pop().unwrap();
-        for peer in peers {
-            engine.register_send_success(original_query_id, peer.peer);
-        }
-        engine.register_send_failure(original_query_id, last_peer.peer);
-
-        match engine.next_action() {
-            Some(QueryAction::QueryFailed { query }) => {
-                assert_eq!(query, original_query_id);
-            }
-            _ => panic!("invalid event received"),
-        }
-
-        assert!(engine.next_action().is_none());
-    }
-
-    #[test]
-    fn add_provider_succeeds() {
-        let _ = tracing_subscriber::fmt()
-            .with_env_filter(tracing_subscriber::EnvFilter::from_default_env())
-            .try_init();
-
-        let local_peer_id = PeerId::random();
-        let mut engine = QueryEngine::new(local_peer_id, 20usize, 3usize);
-        let original_provided_key = RecordKey::new(&vec![1, 2, 3, 4]);
-        let local_content_provider = ContentProvider {
-            peer: local_peer_id,
-            addresses: vec![],
-        };
-
-        let target_key = Key::new(original_provided_key.clone());
-        let distances = {
-            let mut distances = std::collections::BTreeMap::new();
-
-            for i in 1..64 {
-                let peer = make_peer_id(i, 0);
-                let key = Key::from(peer);
-
-                distances.insert(target_key.distance(&key), peer);
-            }
-
-            distances
-        };
-        let mut iter = distances.iter();
-
-        // start add provider with one known peer
-        let add_query_id = QueryId(1340);
-        let _query = engine.start_add_provider(
-            add_query_id,
-            original_provided_key.clone(),
-            local_content_provider.clone(),
-            vec![KademliaPeer::new(
-                *iter.next().unwrap().1,
-                vec![],
-                ConnectionType::NotConnected,
-            )]
-            .into(),
-            Quorum::All,
-        );
-
-        let action = engine.next_action();
-        assert!(engine.next_action().is_none());
-
-        // the one known peer responds with 3 other peers it knows
-        match action {
-            Some(QueryAction::SendMessage { query, peer, .. }) => {
-                engine.register_response(
-                    query,
-                    peer,
-                    KademliaMessage::FindNode {
-                        target: Vec::new(),
-                        peers: vec![
-                            KademliaPeer::new(
-                                *iter.next().unwrap().1,
-                                vec![],
-                                ConnectionType::NotConnected,
-                            ),
-                            KademliaPeer::new(
-                                *iter.next().unwrap().1,
-                                vec![],
-                                ConnectionType::NotConnected,
-                            ),
-                            KademliaPeer::new(
-                                *iter.next().unwrap().1,
-                                vec![],
-                                ConnectionType::NotConnected,
-                            ),
-                        ],
-                    },
-                );
-            }
-            _ => panic!("invalid event received"),
-        }
-
-        // send empty response for the last three nodes
-        for _ in 0..3 {
-            match engine.next_action() {
-                Some(QueryAction::SendMessage { query, peer, .. }) => {
-                    println!("next send message to {peer:?}");
-                    engine.register_response(
-                        query,
-                        peer,
-                        KademliaMessage::FindNode {
-                            target: Vec::new(),
-                            peers: vec![],
-                        },
-                    );
-                }
-                _ => panic!("invalid event received"),
-            }
-        }
-
-        let peers = match engine.next_action() {
-            Some(QueryAction::AddProviderToFoundNodes {
-                query,
-                provided_key,
-                provider,
-                peers,
-                quorum,
-            }) => {
-                assert_eq!(query, add_query_id);
-                assert_eq!(provided_key, original_provided_key);
-                assert_eq!(provider, local_content_provider);
-                assert_eq!(peers.len(), 4);
-                assert!(matches!(quorum, Quorum::All));
-
-                peers
-            }
-            _ => panic!("invalid event received"),
-        };
-
-        engine.start_add_provider_to_found_nodes_requests_tracking(
-            add_query_id,
-            original_provided_key.clone(),
-            peers.iter().map(|p| p.peer).collect(),
-            Quorum::All,
-        );
-
-        // simulate successful sends to all peers
-        for peer in &peers {
-            engine.register_send_success(add_query_id, peer.peer);
-        }
-
-        match engine.next_action() {
-            Some(QueryAction::AddProviderQuerySucceeded {
-                query,
-                provided_key,
-            }) => {
-                assert_eq!(query, add_query_id);
-                assert_eq!(provided_key, original_provided_key);
-            }
-            _ => panic!("invalid event received"),
-        }
-
-        assert!(engine.next_action().is_none());
-
-        // get providers from those peers.
-        let get_query_id = QueryId(1341);
-        let _query = engine.start_get_providers(
-            get_query_id,
-            original_provided_key.clone(),
-            vec![
-                KademliaPeer::new(peers[0].peer, vec![], ConnectionType::NotConnected),
-                KademliaPeer::new(peers[1].peer, vec![], ConnectionType::NotConnected),
-                KademliaPeer::new(peers[2].peer, vec![], ConnectionType::NotConnected),
-                KademliaPeer::new(peers[3].peer, vec![], ConnectionType::NotConnected),
-            ]
-            .into(),
-            vec![],
-        );
-
-        for _ in 0..4 {
-            match engine.next_action() {
-                Some(QueryAction::SendMessage { query, peer, .. }) => {
-                    assert_eq!(query, get_query_id);
-                    engine.register_response(
-                        query,
-                        peer,
-                        KademliaMessage::GetProviders {
-                            key: Some(original_provided_key.clone()),
-                            peers: vec![],
-                            providers: vec![local_content_provider.clone().into()],
-                        },
-                    );
-                }
-                event => panic!("invalid event received {:?}", event),
-            }
-        }
-
-        match engine.next_action() {
-            Some(QueryAction::GetProvidersQueryDone {
-                query_id,
-                provided_key,
-                providers,
-            }) => {
-                assert_eq!(query_id, get_query_id);
-                assert_eq!(provided_key, original_provided_key);
-                assert_eq!(providers, vec![local_content_provider]);
-            }
-            event => panic!("invalid event received {:?}", event),
-        }
-    }
-
-    #[test]
-    fn add_provider_succeeds_with_quorum_one() {
-        let _ = tracing_subscriber::fmt()
-            .with_env_filter(tracing_subscriber::EnvFilter::from_default_env())
-            .try_init();
-
-        let local_peer_id = PeerId::random();
-        let mut engine = QueryEngine::new(local_peer_id, 20usize, 3usize);
-        let original_provided_key = RecordKey::new(&vec![1, 2, 3, 4]);
-        let local_content_provider = ContentProvider {
-            peer: local_peer_id,
-            addresses: vec![],
-        };
-
-        let target_key = Key::new(original_provided_key.clone());
-        let distances = {
-            let mut distances = std::collections::BTreeMap::new();
-
-            for i in 1..64 {
-                let peer = make_peer_id(i, 0);
-                let key = Key::from(peer);
-
-                distances.insert(target_key.distance(&key), peer);
-            }
-
-            distances
-        };
-        let mut iter = distances.iter();
-
-        // start add provider with one known peer
-        let add_query_id = QueryId(1340);
-        let _query = engine.start_add_provider(
-            add_query_id,
-            original_provided_key.clone(),
-            local_content_provider.clone(),
-            vec![KademliaPeer::new(
-                *iter.next().unwrap().1,
-                vec![],
-                ConnectionType::NotConnected,
-            )]
-            .into(),
-            Quorum::One,
-        );
-
-        let action = engine.next_action();
-        assert!(engine.next_action().is_none());
-
-        // the one known peer responds with 3 other peers it knows
-        match action {
-            Some(QueryAction::SendMessage { query, peer, .. }) => {
-                engine.register_response(
-                    query,
-                    peer,
-                    KademliaMessage::FindNode {
-                        target: Vec::new(),
-                        peers: vec![
-                            KademliaPeer::new(
-                                *iter.next().unwrap().1,
-                                vec![],
-                                ConnectionType::NotConnected,
-                            ),
-                            KademliaPeer::new(
-                                *iter.next().unwrap().1,
-                                vec![],
-                                ConnectionType::NotConnected,
-                            ),
-                            KademliaPeer::new(
-                                *iter.next().unwrap().1,
-                                vec![],
-                                ConnectionType::NotConnected,
-                            ),
-                        ],
-                    },
-                );
-            }
-            _ => panic!("invalid event received"),
-        }
-
-        // send empty response for the last three nodes
-        for _ in 0..3 {
-            match engine.next_action() {
-                Some(QueryAction::SendMessage { query, peer, .. }) => {
-                    println!("next send message to {peer:?}");
-                    engine.register_response(
-                        query,
-                        peer,
-                        KademliaMessage::FindNode {
-                            target: Vec::new(),
-                            peers: vec![],
-                        },
-                    );
-                }
-                _ => panic!("invalid event received"),
-            }
-        }
-
         let peers = match engine.next_action() {
             Some(QueryAction::AddProviderToFoundNodes {
                 query,
