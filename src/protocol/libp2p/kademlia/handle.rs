// Copyright 2023 litep2p developers
//
// Permission is hereby granted, free of charge, to any person obtaining a
// copy of this software and associated documentation files (the "Software"),
// to deal in the Software without restriction, including without limitation
// the rights to use, copy, modify, merge, publish, distribute, sublicense,
// and/or sell copies of the Software, and to permit persons to whom the
// Software is furnished to do so, subject to the following conditions:
//
// The above copyright notice and this permission notice shall be included in
// all copies or substantial portions of the Software.
//
// THE SOFTWARE IS PROVIDED "AS IS", WITHOUT WARRANTY OF ANY KIND, EXPRESS
// OR IMPLIED, INCLUDING BUT NOT LIMITED TO THE WARRANTIES OF MERCHANTABILITY,
// FITNESS FOR A PARTICULAR PURPOSE AND NONINFRINGEMENT. IN NO EVENT SHALL THE
// AUTHORS OR COPYRIGHT HOLDERS BE LIABLE FOR ANY CLAIM, DAMAGES OR OTHER
// LIABILITY, WHETHER IN AN ACTION OF CONTRACT, TORT OR OTHERWISE, ARISING
// FROM, OUT OF OR IN CONNECTION WITH THE SOFTWARE OR THE USE OR OTHER
// DEALINGS IN THE SOFTWARE.

use crate::{
<<<<<<< HEAD
    protocol::libp2p::kademlia::{ContentProvider, PeerRecord, QueryId, Record, RecordKey},
=======
    protocol::libp2p::kademlia::{KademliaPeer, PeerRecord, QueryId, Record, RecordKey},
>>>>>>> e9f4f979
    PeerId,
};

use futures::Stream;
use multiaddr::Multiaddr;
use tokio::sync::mpsc::{Receiver, Sender};

use std::{
    num::NonZeroUsize,
    pin::Pin,
    sync::{
        atomic::{AtomicUsize, Ordering},
        Arc,
    },
    task::{Context, Poll},
};

/// Quorum.
///
/// Quorum defines how many peers must be successfully contacted
/// in order for the query to be considered successful.
#[derive(Debug, Copy, Clone)]
pub enum Quorum {
    /// All peers must be successfully contacted.
    All,

    /// One peer must be successfully contacted.
    One,

    /// `N` peer must be successfully contacted.
    N(NonZeroUsize),
}

/// Routing table update mode.
#[derive(Debug, Copy, Clone)]
pub enum RoutingTableUpdateMode {
    /// Don't insert discovered peers automatically to the routing tables but
    /// allow user to do that by calling [`KademliaHandle::add_known_peer()`].
    Manual,

    /// Automatically add all discovered peers to routing tables.
    Automatic,
}

/// Incoming record validation mode.
#[derive(Debug, Copy, Clone)]
pub enum IncomingRecordValidationMode {
    /// Don't insert incoming records automatically to the local DHT store
    /// and let the user do that by calling [`KademliaHandle::store_record()`].
    Manual,

    /// Automatically accept all incoming records.
    Automatic,
}

/// Kademlia commands.
#[derive(Debug)]
pub(crate) enum KademliaCommand {
    /// Add known peer.
    AddKnownPeer {
        /// Peer ID.
        peer: PeerId,

        /// Addresses of peer.
        addresses: Vec<Multiaddr>,
    },

    /// Send `FIND_NODE` message.
    FindNode {
        /// Peer ID.
        peer: PeerId,

        /// Query ID for the query.
        query_id: QueryId,
    },

    /// Store record to DHT.
    PutRecord {
        /// Record.
        record: Record,

        /// Query ID for the query.
        query_id: QueryId,
    },

    /// Store record to DHT to the given peers.
    ///
    /// Similar to [`KademliaCommand::PutRecord`] but allows user to specify the peers.
    PutRecordToPeers {
        /// Record.
        record: Record,

        /// Query ID for the query.
        query_id: QueryId,

        /// Use the following peers for the put request.
        peers: Vec<PeerId>,

        /// Update local store.
        update_local_store: bool,
    },

    /// Get record from DHT.
    GetRecord {
        /// Record key.
        key: RecordKey,

        /// [`Quorum`] for the query.
        quorum: Quorum,

        /// Query ID for the query.
        query_id: QueryId,
    },

    /// Get providers from DHT.
    GetProviders {
        /// Provided key.
        key: RecordKey,

        /// Query ID for the query.
        query_id: QueryId,
    },

    /// Register as a content provider for `key`.
    StartProviding {
        /// Provided key.
        key: RecordKey,

<<<<<<< HEAD
=======
        /// Our external addresses to publish.
        public_addresses: Vec<Multiaddr>,

>>>>>>> e9f4f979
        /// Query ID for the query.
        query_id: QueryId,
    },

    /// Stop providing the key locally and refreshing the provider.
    StopProviding {
        /// Provided key.
        key: RecordKey,
    },

    /// Store record locally.
    StoreRecord {
        // Record.
        record: Record,
    },
}

/// Kademlia events.
#[derive(Debug, Clone)]
pub enum KademliaEvent {
    /// Result for the issued `FIND_NODE` query.
    FindNodeSuccess {
        /// Query ID.
        query_id: QueryId,

        /// Target of the query
        target: PeerId,

        /// Found nodes and their addresses.
        peers: Vec<(PeerId, Vec<Multiaddr>)>,
    },

    /// Routing table update.
    ///
    /// Kademlia has discovered one or more peers that should be added to the routing table.
    /// If [`RoutingTableUpdateMode`] is `Automatic`, user can ignore this event unless some
    /// upper-level protocols has user for this information.
    ///
    /// If the mode was set to `Manual`, user should call [`KademliaHandle::add_known_peer()`]
    /// in order to add the peers to routing table.
    RoutingTableUpdate {
        /// Discovered peers.
        peers: Vec<PeerId>,
    },

    /// `GET_VALUE` query succeeded.
    GetRecordSuccess {
        /// Query ID.
        query_id: QueryId,

        /// Found records.
        records: RecordsType,
    },

    /// `GET_PROVIDERS` query succeeded.
    GetProvidersSuccess {
        /// Query ID.
        query_id: QueryId,

<<<<<<< HEAD
        /// Provided key.
        provided_key: RecordKey,

        /// Found providers with cached addresses. Returned providers are sorted by distane to the
        /// provided key.
        providers: Vec<ContentProvider>,
=======
        /// Found providers with cached addresses. Returned providers are sorted by distane to the
        /// provided key.
        providers: Vec<KademliaPeer>,
>>>>>>> e9f4f979
    },

    /// `PUT_VALUE` query succeeded.
    // TODO: this is never emitted. Implement + add `AddProviderSuccess`.
    PutRecordSuccess {
        /// Query ID.
        query_id: QueryId,

        /// Record key.
        key: RecordKey,
    },

    /// Query failed.
    QueryFailed {
        /// Query ID.
        query_id: QueryId,
    },

    /// Incoming `PUT_VALUE` request received.
    ///
    /// In case of using [`IncomingRecordValidationMode::Manual`] and successful validation
    /// the record must be manually inserted into the local DHT store with
    /// [`KademliaHandle::store_record()`].
    IncomingRecord {
        /// Record.
        record: Record,
    },

    /// Incoming `ADD_PROVIDER` request received.
    IncomingProvider {
        /// Provided key.
        provided_key: RecordKey,

        /// Provider.
        provider: ContentProvider,
    },
}

/// The type of the DHT records.
#[derive(Debug, Clone)]
pub enum RecordsType {
    /// Record was found in the local store.
    ///
    /// This contains only a single result.
    LocalStore(Record),

    /// Records found in the network.
    Network(Vec<PeerRecord>),
}

/// Handle for communicating with the Kademlia protocol.
pub struct KademliaHandle {
    /// TX channel for sending commands to `Kademlia`.
    cmd_tx: Sender<KademliaCommand>,

    /// RX channel for receiving events from `Kademlia`.
    event_rx: Receiver<KademliaEvent>,

    /// Next query ID.
    next_query_id: Arc<AtomicUsize>,
}

impl KademliaHandle {
    /// Create new [`KademliaHandle`].
    pub(super) fn new(
        cmd_tx: Sender<KademliaCommand>,
        event_rx: Receiver<KademliaEvent>,
        next_query_id: Arc<AtomicUsize>,
    ) -> Self {
        Self {
            cmd_tx,
            event_rx,
            next_query_id,
        }
    }

    /// Allocate next query ID.
    fn next_query_id(&mut self) -> QueryId {
        let query_id = self.next_query_id.fetch_add(1, Ordering::Relaxed);

        QueryId(query_id)
    }

    /// Add known peer.
    pub async fn add_known_peer(&self, peer: PeerId, addresses: Vec<Multiaddr>) {
        let _ = self.cmd_tx.send(KademliaCommand::AddKnownPeer { peer, addresses }).await;
    }

    /// Send `FIND_NODE` query to known peers.
    pub async fn find_node(&mut self, peer: PeerId) -> QueryId {
        let query_id = self.next_query_id();
        let _ = self.cmd_tx.send(KademliaCommand::FindNode { peer, query_id }).await;

        query_id
    }

    /// Store record to DHT.
    pub async fn put_record(&mut self, record: Record) -> QueryId {
        let query_id = self.next_query_id();
        let _ = self.cmd_tx.send(KademliaCommand::PutRecord { record, query_id }).await;

        query_id
    }

    /// Store record to DHT to the given peers.
    ///
<<<<<<< HEAD
    /// Returns [`Err`] only if [`super::Kademlia`] is terminating.
=======
    /// Returns [`Err`] only if `Kademlia` is terminating.
>>>>>>> e9f4f979
    pub async fn put_record_to_peers(
        &mut self,
        record: Record,
        peers: Vec<PeerId>,
        update_local_store: bool,
    ) -> QueryId {
        let query_id = self.next_query_id();
        let _ = self
            .cmd_tx
            .send(KademliaCommand::PutRecordToPeers {
                record,
                query_id,
                peers,
                update_local_store,
            })
            .await;

        query_id
    }

    /// Get record from DHT.
    ///
<<<<<<< HEAD
    /// Returns [`Err`] only if [`super::Kademlia`] is terminating.
=======
    /// Returns [`Err`] only if `Kademlia` is terminating.
>>>>>>> e9f4f979
    pub async fn get_record(&mut self, key: RecordKey, quorum: Quorum) -> QueryId {
        let query_id = self.next_query_id();
        let _ = self
            .cmd_tx
            .send(KademliaCommand::GetRecord {
                key,
                quorum,
                query_id,
            })
            .await;

        query_id
    }

    /// Register as a content provider on the DHT.
    ///
    /// Register the local peer ID & its `public_addresses` as a provider for a given `key`.
<<<<<<< HEAD
    /// Returns [`Err`] only if [`super::Kademlia`] is terminating.
    pub async fn start_providing(&mut self, key: RecordKey) -> QueryId {
        let query_id = self.next_query_id();
        let _ = self.cmd_tx.send(KademliaCommand::StartProviding { key, query_id }).await;
=======
    /// Returns [`Err`] only if `Kademlia` is terminating.
    pub async fn start_providing(
        &mut self,
        key: RecordKey,
        public_addresses: Vec<Multiaddr>,
    ) -> QueryId {
        let query_id = self.next_query_id();
        let _ = self
            .cmd_tx
            .send(KademliaCommand::StartProviding {
                key,
                public_addresses,
                query_id,
            })
            .await;
>>>>>>> e9f4f979

        query_id
    }

    /// Stop providing the key on the DHT.
    ///
    /// This will stop republishing the provider, but won't
    /// remove it instantly from the nodes. It will be removed from them after the provider TTL
    /// expires, set by default to 48 hours.
    pub async fn stop_providing(&mut self, key: RecordKey) {
        let _ = self.cmd_tx.send(KademliaCommand::StopProviding { key }).await;
    }

    /// Get providers from DHT.
    ///
<<<<<<< HEAD
    /// Returns [`Err`] only if [`super::Kademlia`] is terminating.
=======
    /// Returns [`Err`] only if `Kademlia` is terminating.
>>>>>>> e9f4f979
    pub async fn get_providers(&mut self, key: RecordKey) -> QueryId {
        let query_id = self.next_query_id();
        let _ = self.cmd_tx.send(KademliaCommand::GetProviders { key, query_id }).await;

        query_id
    }

    /// Store the record in the local store. Used in combination with
    /// [`IncomingRecordValidationMode::Manual`].
    pub async fn store_record(&mut self, record: Record) {
        let _ = self.cmd_tx.send(KademliaCommand::StoreRecord { record }).await;
    }

    /// Try to add known peer and if the channel is clogged, return an error.
    pub fn try_add_known_peer(&self, peer: PeerId, addresses: Vec<Multiaddr>) -> Result<(), ()> {
        self.cmd_tx
            .try_send(KademliaCommand::AddKnownPeer { peer, addresses })
            .map_err(|_| ())
    }

    /// Try to initiate `FIND_NODE` query and if the channel is clogged, return an error.
    pub fn try_find_node(&mut self, peer: PeerId) -> Result<QueryId, ()> {
        let query_id = self.next_query_id();
        self.cmd_tx
            .try_send(KademliaCommand::FindNode { peer, query_id })
            .map(|_| query_id)
            .map_err(|_| ())
    }

    /// Try to initiate `PUT_VALUE` query and if the channel is clogged, return an error.
    pub fn try_put_record(&mut self, record: Record) -> Result<QueryId, ()> {
        let query_id = self.next_query_id();
        self.cmd_tx
            .try_send(KademliaCommand::PutRecord { record, query_id })
            .map(|_| query_id)
            .map_err(|_| ())
    }

    /// Try to initiate `PUT_VALUE` query to the given peers and if the channel is clogged,
    /// return an error.
    pub fn try_put_record_to_peers(
        &mut self,
        record: Record,
        peers: Vec<PeerId>,
        update_local_store: bool,
    ) -> Result<QueryId, ()> {
        let query_id = self.next_query_id();
        self.cmd_tx
            .try_send(KademliaCommand::PutRecordToPeers {
                record,
                query_id,
                peers,
                update_local_store,
            })
            .map(|_| query_id)
            .map_err(|_| ())
    }

    /// Try to initiate `GET_VALUE` query and if the channel is clogged, return an error.
    pub fn try_get_record(&mut self, key: RecordKey, quorum: Quorum) -> Result<QueryId, ()> {
        let query_id = self.next_query_id();
        self.cmd_tx
            .try_send(KademliaCommand::GetRecord {
                key,
                quorum,
                query_id,
            })
            .map(|_| query_id)
            .map_err(|_| ())
    }

    /// Try to store the record in the local store, and if the channel is clogged, return an error.
    /// Used in combination with [`IncomingRecordValidationMode::Manual`].
    pub fn try_store_record(&mut self, record: Record) -> Result<(), ()> {
        self.cmd_tx.try_send(KademliaCommand::StoreRecord { record }).map_err(|_| ())
    }
}

impl Stream for KademliaHandle {
    type Item = KademliaEvent;

    fn poll_next(mut self: Pin<&mut Self>, cx: &mut Context<'_>) -> Poll<Option<Self::Item>> {
        self.event_rx.poll_recv(cx)
    }
}<|MERGE_RESOLUTION|>--- conflicted
+++ resolved
@@ -19,11 +19,7 @@
 // DEALINGS IN THE SOFTWARE.
 
 use crate::{
-<<<<<<< HEAD
     protocol::libp2p::kademlia::{ContentProvider, PeerRecord, QueryId, Record, RecordKey},
-=======
-    protocol::libp2p::kademlia::{KademliaPeer, PeerRecord, QueryId, Record, RecordKey},
->>>>>>> e9f4f979
     PeerId,
 };
 
@@ -152,12 +148,6 @@
         /// Provided key.
         key: RecordKey,
 
-<<<<<<< HEAD
-=======
-        /// Our external addresses to publish.
-        public_addresses: Vec<Multiaddr>,
-
->>>>>>> e9f4f979
         /// Query ID for the query.
         query_id: QueryId,
     },
@@ -217,18 +207,12 @@
         /// Query ID.
         query_id: QueryId,
 
-<<<<<<< HEAD
         /// Provided key.
         provided_key: RecordKey,
 
         /// Found providers with cached addresses. Returned providers are sorted by distane to the
         /// provided key.
         providers: Vec<ContentProvider>,
-=======
-        /// Found providers with cached addresses. Returned providers are sorted by distane to the
-        /// provided key.
-        providers: Vec<KademliaPeer>,
->>>>>>> e9f4f979
     },
 
     /// `PUT_VALUE` query succeeded.
@@ -335,11 +319,7 @@
 
     /// Store record to DHT to the given peers.
     ///
-<<<<<<< HEAD
-    /// Returns [`Err`] only if [`super::Kademlia`] is terminating.
-=======
     /// Returns [`Err`] only if `Kademlia` is terminating.
->>>>>>> e9f4f979
     pub async fn put_record_to_peers(
         &mut self,
         record: Record,
@@ -362,11 +342,7 @@
 
     /// Get record from DHT.
     ///
-<<<<<<< HEAD
-    /// Returns [`Err`] only if [`super::Kademlia`] is terminating.
-=======
     /// Returns [`Err`] only if `Kademlia` is terminating.
->>>>>>> e9f4f979
     pub async fn get_record(&mut self, key: RecordKey, quorum: Quorum) -> QueryId {
         let query_id = self.next_query_id();
         let _ = self
@@ -384,28 +360,10 @@
     /// Register as a content provider on the DHT.
     ///
     /// Register the local peer ID & its `public_addresses` as a provider for a given `key`.
-<<<<<<< HEAD
-    /// Returns [`Err`] only if [`super::Kademlia`] is terminating.
+    /// Returns [`Err`] only if `Kademlia` is terminating.
     pub async fn start_providing(&mut self, key: RecordKey) -> QueryId {
         let query_id = self.next_query_id();
         let _ = self.cmd_tx.send(KademliaCommand::StartProviding { key, query_id }).await;
-=======
-    /// Returns [`Err`] only if `Kademlia` is terminating.
-    pub async fn start_providing(
-        &mut self,
-        key: RecordKey,
-        public_addresses: Vec<Multiaddr>,
-    ) -> QueryId {
-        let query_id = self.next_query_id();
-        let _ = self
-            .cmd_tx
-            .send(KademliaCommand::StartProviding {
-                key,
-                public_addresses,
-                query_id,
-            })
-            .await;
->>>>>>> e9f4f979
 
         query_id
     }
@@ -421,11 +379,7 @@
 
     /// Get providers from DHT.
     ///
-<<<<<<< HEAD
-    /// Returns [`Err`] only if [`super::Kademlia`] is terminating.
-=======
     /// Returns [`Err`] only if `Kademlia` is terminating.
->>>>>>> e9f4f979
     pub async fn get_providers(&mut self, key: RecordKey) -> QueryId {
         let query_id = self.next_query_id();
         let _ = self.cmd_tx.send(KademliaCommand::GetProviders { key, query_id }).await;
