// Copyright 2023 litep2p developers
//
// Permission is hereby granted, free of charge, to any person obtaining a
// copy of this software and associated documentation files (the "Software"),
// to deal in the Software without restriction, including without limitation
// the rights to use, copy, modify, merge, publish, distribute, sublicense,
// and/or sell copies of the Software, and to permit persons to whom the
// Software is furnished to do so, subject to the following conditions:
//
// The above copyright notice and this permission notice shall be included in
// all copies or substantial portions of the Software.
//
// THE SOFTWARE IS PROVIDED "AS IS", WITHOUT WARRANTY OF ANY KIND, EXPRESS
// OR IMPLIED, INCLUDING BUT NOT LIMITED TO THE WARRANTIES OF MERCHANTABILITY,
// FITNESS FOR A PARTICULAR PURPOSE AND NONINFRINGEMENT. IN NO EVENT SHALL THE
// AUTHORS OR COPYRIGHT HOLDERS BE LIABLE FOR ANY CLAIM, DAMAGES OR OTHER
// LIABILITY, WHETHER IN AN ACTION OF CONTRACT, TORT OR OTHERWISE, ARISING
// FROM, OUT OF OR IN CONNECTION WITH THE SOFTWARE OR THE USE OR OTHER
// DEALINGS IN THE SOFTWARE.

use crate::{
    protocol::libp2p::kademlia::{KademliaPeer, PeerRecord, QueryId, Record, RecordKey},
    PeerId,
};

use futures::Stream;
use multiaddr::Multiaddr;
use tokio::sync::mpsc::{Receiver, Sender};

use std::{
    num::NonZeroUsize,
    pin::Pin,
    sync::{
        atomic::{AtomicUsize, Ordering},
        Arc,
    },
    task::{Context, Poll},
};

/// Quorum.
///
/// Quorum defines how many peers must be successfully contacted
/// in order for the query to be considered successful.
#[derive(Debug, Copy, Clone)]
pub enum Quorum {
    /// All peers must be successfully contacted.
    All,

    /// One peer must be successfully contacted.
    One,

    /// `N` peer must be successfully contacted.
    N(NonZeroUsize),
}

/// Routing table update mode.
#[derive(Debug, Copy, Clone)]
pub enum RoutingTableUpdateMode {
    /// Don't insert discovered peers automatically to the routing tables but
    /// allow user to do that by calling [`KademliaHandle::add_known_peer()`].
    Manual,

    /// Automatically add all discovered peers to routing tables.
    Automatic,
}

/// Incoming record validation mode.
#[derive(Debug, Copy, Clone)]
pub enum IncomingRecordValidationMode {
    /// Don't insert incoming records automatically to the local DHT store
    /// and let the user do that by calling [`KademliaHandle::store_record()`].
    Manual,

    /// Automatically accept all incoming records.
    Automatic,
}

/// Kademlia commands.
#[derive(Debug)]
pub(crate) enum KademliaCommand {
    /// Add known peer.
    AddKnownPeer {
        /// Peer ID.
        peer: PeerId,

        /// Addresses of peer.
        addresses: Vec<Multiaddr>,
    },

    /// Send `FIND_NODE` message.
    FindNode {
        /// Peer ID.
        peer: PeerId,

        /// Query ID for the query.
        query_id: QueryId,
    },

    /// Store record to DHT.
    PutRecord {
        /// Record.
        record: Record,

        /// Query ID for the query.
        query_id: QueryId,
    },

    /// Store record to DHT to the given peers.
    ///
    /// Similar to [`KademliaCommand::PutRecord`] but allows user to specify the peers.
    PutRecordToPeers {
        /// Record.
        record: Record,

        /// Query ID for the query.
        query_id: QueryId,

        /// Use the following peers for the put request.
        peers: Vec<PeerId>,

        /// Update local store.
        update_local_store: bool,
    },

    /// Get record from DHT.
    GetRecord {
        /// Record key.
        key: RecordKey,

        /// [`Quorum`] for the query.
        quorum: Quorum,

        /// Query ID for the query.
        query_id: QueryId,
    },

    /// Get providers from DHT.
    GetProviders {
        /// Provided key.
        key: RecordKey,

        /// Query ID for the query.
        query_id: QueryId,
    },

    /// Register as a content provider for `key`.
    StartProviding {
        /// Provided key.
        key: RecordKey,

        /// Our external addresses to publish.
        public_addresses: Vec<Multiaddr>,

        /// Query ID for the query.
        query_id: QueryId,
    },

<<<<<<< HEAD
    /// Stop providing the key locally and refreshing the provider.
    StopProviding {
        /// Provided key.
        key: RecordKey,
    },

=======
>>>>>>> 0f865fbc
    /// Store record locally.
    StoreRecord {
        // Record.
        record: Record,
    },
}

/// Kademlia events.
#[derive(Debug, Clone)]
pub enum KademliaEvent {
    /// Result for the issued `FIND_NODE` query.
    FindNodeSuccess {
        /// Query ID.
        query_id: QueryId,

        /// Target of the query
        target: PeerId,

        /// Found nodes and their addresses.
        peers: Vec<(PeerId, Vec<Multiaddr>)>,
    },

    /// Routing table update.
    ///
    /// Kademlia has discovered one or more peers that should be added to the routing table.
    /// If [`RoutingTableUpdateMode`] is `Automatic`, user can ignore this event unless some
    /// upper-level protocols has user for this information.
    ///
    /// If the mode was set to `Manual`, user should call [`KademliaHandle::add_known_peer()`]
    /// in order to add the peers to routing table.
    RoutingTableUpdate {
        /// Discovered peers.
        peers: Vec<PeerId>,
    },

    /// `GET_VALUE` query succeeded.
    GetRecordSuccess {
        /// Query ID.
        query_id: QueryId,

        /// Found records.
        records: RecordsType,
    },

    /// `GET_PROVIDERS` query succeeded.
    GetProvidersSuccess {
        /// Query ID.
        query_id: QueryId,

        /// Found providers with cached addresses. Returned providers are sorted by distane to the
        /// provided key.
        providers: Vec<KademliaPeer>,
    },

    /// `PUT_VALUE` query succeeded.
    // TODO: this is never emitted. Implement + add `AddProviderSuccess`.
    PutRecordSuccess {
        /// Query ID.
        query_id: QueryId,

        /// Record key.
        key: RecordKey,
    },

    /// Query failed.
    QueryFailed {
        /// Query ID.
        query_id: QueryId,
    },

    /// Incoming `PUT_VALUE` request received.
    ///
    /// In case of using [`IncomingRecordValidationMode::Manual`] and successful validation
    /// the record must be manually inserted into the local DHT store with
    /// [`KademliaHandle::store_record()`].
    IncomingRecord {
        /// Record.
        record: Record,
    },
}

/// The type of the DHT records.
#[derive(Debug, Clone)]
pub enum RecordsType {
    /// Record was found in the local store.
    ///
    /// This contains only a single result.
    LocalStore(Record),

    /// Records found in the network.
    Network(Vec<PeerRecord>),
}

/// Handle for communicating with the Kademlia protocol.
pub struct KademliaHandle {
    /// TX channel for sending commands to `Kademlia`.
    cmd_tx: Sender<KademliaCommand>,

    /// RX channel for receiving events from `Kademlia`.
    event_rx: Receiver<KademliaEvent>,

    /// Next query ID.
    next_query_id: Arc<AtomicUsize>,
}

impl KademliaHandle {
    /// Create new [`KademliaHandle`].
    pub(super) fn new(
        cmd_tx: Sender<KademliaCommand>,
        event_rx: Receiver<KademliaEvent>,
        next_query_id: Arc<AtomicUsize>,
    ) -> Self {
        Self {
            cmd_tx,
            event_rx,
            next_query_id,
        }
    }

    /// Allocate next query ID.
    fn next_query_id(&mut self) -> QueryId {
        let query_id = self.next_query_id.fetch_add(1, Ordering::Relaxed);

        QueryId(query_id)
    }

    /// Add known peer.
    pub async fn add_known_peer(&self, peer: PeerId, addresses: Vec<Multiaddr>) {
        let _ = self.cmd_tx.send(KademliaCommand::AddKnownPeer { peer, addresses }).await;
    }

    /// Send `FIND_NODE` query to known peers.
    pub async fn find_node(&mut self, peer: PeerId) -> QueryId {
        let query_id = self.next_query_id();
        let _ = self.cmd_tx.send(KademliaCommand::FindNode { peer, query_id }).await;

        query_id
    }

    /// Store record to DHT.
    pub async fn put_record(&mut self, record: Record) -> QueryId {
        let query_id = self.next_query_id();
        let _ = self.cmd_tx.send(KademliaCommand::PutRecord { record, query_id }).await;

        query_id
    }

    /// Store record to DHT to the given peers.
    ///
<<<<<<< HEAD
    /// Returns [`Err`] only if [`super::Kademlia`] is terminating.
=======
    /// Returns [`Err`] only if `Kademlia` is terminating.
>>>>>>> 0f865fbc
    pub async fn put_record_to_peers(
        &mut self,
        record: Record,
        peers: Vec<PeerId>,
        update_local_store: bool,
    ) -> QueryId {
        let query_id = self.next_query_id();
        let _ = self
            .cmd_tx
            .send(KademliaCommand::PutRecordToPeers {
                record,
                query_id,
                peers,
                update_local_store,
            })
            .await;

        query_id
    }

    /// Get record from DHT.
    ///
<<<<<<< HEAD
    /// Returns [`Err`] only if [`super::Kademlia`] is terminating.
=======
    /// Returns [`Err`] only if `Kademlia` is terminating.
>>>>>>> 0f865fbc
    pub async fn get_record(&mut self, key: RecordKey, quorum: Quorum) -> QueryId {
        let query_id = self.next_query_id();
        let _ = self
            .cmd_tx
            .send(KademliaCommand::GetRecord {
                key,
                quorum,
                query_id,
            })
            .await;

        query_id
    }

    /// Register as a content provider on the DHT.
    ///
    /// Register the local peer ID & its `public_addresses` as a provider for a given `key`.
<<<<<<< HEAD
    /// Returns [`Err`] only if [`super::Kademlia`] is terminating.
=======
    /// Returns [`Err`] only if `Kademlia` is terminating.
>>>>>>> 0f865fbc
    pub async fn start_providing(
        &mut self,
        key: RecordKey,
        public_addresses: Vec<Multiaddr>,
    ) -> QueryId {
        let query_id = self.next_query_id();
        let _ = self
            .cmd_tx
            .send(KademliaCommand::StartProviding {
                key,
                public_addresses,
                query_id,
            })
            .await;

        query_id
    }

<<<<<<< HEAD
    /// Stop providing the key on the DHT.
    ///
    /// This will stop republishing the provider, but won't
    /// remove it instantly from the nodes. It will be removed from them after the provider TTL
    /// expires, set by default to 48 hours.
    pub async fn stop_providing(&mut self, key: RecordKey) {
        let _ = self.cmd_tx.send(KademliaCommand::StopProviding { key }).await;
    }

    /// Get providers from DHT.
    ///
    /// Returns [`Err`] only if [`super::Kademlia`] is terminating.
    pub async fn get_providers(&mut self, key: RecordKey) -> QueryId {
        let query_id = self.next_query_id();
        let _ = self.cmd_tx
            .send(KademliaCommand::GetProviders { key, query_id })
            .await;
=======
    /// Get providers from DHT.
    ///
    /// Returns [`Err`] only if `Kademlia` is terminating.
    pub async fn get_providers(&mut self, key: RecordKey) -> QueryId {
        let query_id = self.next_query_id();
        let _ = self.cmd_tx.send(KademliaCommand::GetProviders { key, query_id }).await;
>>>>>>> 0f865fbc

        query_id
    }

    /// Store the record in the local store. Used in combination with
    /// [`IncomingRecordValidationMode::Manual`].
    pub async fn store_record(&mut self, record: Record) {
        let _ = self.cmd_tx.send(KademliaCommand::StoreRecord { record }).await;
    }

    /// Try to add known peer and if the channel is clogged, return an error.
    pub fn try_add_known_peer(&self, peer: PeerId, addresses: Vec<Multiaddr>) -> Result<(), ()> {
        self.cmd_tx
            .try_send(KademliaCommand::AddKnownPeer { peer, addresses })
            .map_err(|_| ())
    }

    /// Try to initiate `FIND_NODE` query and if the channel is clogged, return an error.
    pub fn try_find_node(&mut self, peer: PeerId) -> Result<QueryId, ()> {
        let query_id = self.next_query_id();
        self.cmd_tx
            .try_send(KademliaCommand::FindNode { peer, query_id })
            .map(|_| query_id)
            .map_err(|_| ())
    }

    /// Try to initiate `PUT_VALUE` query and if the channel is clogged, return an error.
    pub fn try_put_record(&mut self, record: Record) -> Result<QueryId, ()> {
        let query_id = self.next_query_id();
        self.cmd_tx
            .try_send(KademliaCommand::PutRecord { record, query_id })
            .map(|_| query_id)
            .map_err(|_| ())
    }

    /// Try to initiate `PUT_VALUE` query to the given peers and if the channel is clogged,
    /// return an error.
    pub fn try_put_record_to_peers(
        &mut self,
        record: Record,
        peers: Vec<PeerId>,
        update_local_store: bool,
    ) -> Result<QueryId, ()> {
        let query_id = self.next_query_id();
        self.cmd_tx
            .try_send(KademliaCommand::PutRecordToPeers {
                record,
                query_id,
                peers,
                update_local_store,
            })
            .map(|_| query_id)
            .map_err(|_| ())
    }

    /// Try to initiate `GET_VALUE` query and if the channel is clogged, return an error.
    pub fn try_get_record(&mut self, key: RecordKey, quorum: Quorum) -> Result<QueryId, ()> {
        let query_id = self.next_query_id();
        self.cmd_tx
            .try_send(KademliaCommand::GetRecord {
                key,
                quorum,
                query_id,
            })
            .map(|_| query_id)
            .map_err(|_| ())
    }

    /// Try to store the record in the local store, and if the channel is clogged, return an error.
    /// Used in combination with [`IncomingRecordValidationMode::Manual`].
    pub fn try_store_record(&mut self, record: Record) -> Result<(), ()> {
        self.cmd_tx.try_send(KademliaCommand::StoreRecord { record }).map_err(|_| ())
    }
}

impl Stream for KademliaHandle {
    type Item = KademliaEvent;

    fn poll_next(mut self: Pin<&mut Self>, cx: &mut Context<'_>) -> Poll<Option<Self::Item>> {
        self.event_rx.poll_recv(cx)
    }
}<|MERGE_RESOLUTION|>--- conflicted
+++ resolved
@@ -155,15 +155,12 @@
         query_id: QueryId,
     },
 
-<<<<<<< HEAD
     /// Stop providing the key locally and refreshing the provider.
     StopProviding {
         /// Provided key.
         key: RecordKey,
     },
 
-=======
->>>>>>> 0f865fbc
     /// Store record locally.
     StoreRecord {
         // Record.
@@ -313,11 +310,7 @@
 
     /// Store record to DHT to the given peers.
     ///
-<<<<<<< HEAD
-    /// Returns [`Err`] only if [`super::Kademlia`] is terminating.
-=======
     /// Returns [`Err`] only if `Kademlia` is terminating.
->>>>>>> 0f865fbc
     pub async fn put_record_to_peers(
         &mut self,
         record: Record,
@@ -340,11 +333,7 @@
 
     /// Get record from DHT.
     ///
-<<<<<<< HEAD
-    /// Returns [`Err`] only if [`super::Kademlia`] is terminating.
-=======
     /// Returns [`Err`] only if `Kademlia` is terminating.
->>>>>>> 0f865fbc
     pub async fn get_record(&mut self, key: RecordKey, quorum: Quorum) -> QueryId {
         let query_id = self.next_query_id();
         let _ = self
@@ -362,11 +351,7 @@
     /// Register as a content provider on the DHT.
     ///
     /// Register the local peer ID & its `public_addresses` as a provider for a given `key`.
-<<<<<<< HEAD
-    /// Returns [`Err`] only if [`super::Kademlia`] is terminating.
-=======
     /// Returns [`Err`] only if `Kademlia` is terminating.
->>>>>>> 0f865fbc
     pub async fn start_providing(
         &mut self,
         key: RecordKey,
@@ -385,7 +370,6 @@
         query_id
     }
 
-<<<<<<< HEAD
     /// Stop providing the key on the DHT.
     ///
     /// This will stop republishing the provider, but won't
@@ -397,20 +381,10 @@
 
     /// Get providers from DHT.
     ///
-    /// Returns [`Err`] only if [`super::Kademlia`] is terminating.
-    pub async fn get_providers(&mut self, key: RecordKey) -> QueryId {
-        let query_id = self.next_query_id();
-        let _ = self.cmd_tx
-            .send(KademliaCommand::GetProviders { key, query_id })
-            .await;
-=======
-    /// Get providers from DHT.
-    ///
     /// Returns [`Err`] only if `Kademlia` is terminating.
     pub async fn get_providers(&mut self, key: RecordKey) -> QueryId {
         let query_id = self.next_query_id();
         let _ = self.cmd_tx.send(KademliaCommand::GetProviders { key, query_id }).await;
->>>>>>> 0f865fbc
 
         query_id
     }
