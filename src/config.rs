// Copyright 2023 litep2p developers
//
// Permission is hereby granted, free of charge, to any person obtaining a
// copy of this software and associated documentation files (the "Software"),
// to deal in the Software without restriction, including without limitation
// the rights to use, copy, modify, merge, publish, distribute, sublicense,
// and/or sell copies of the Software, and to permit persons to whom the
// Software is furnished to do so, subject to the following conditions:
//
// The above copyright notice and this permission notice shall be included in
// all copies or substantial portions of the Software.
//
// THE SOFTWARE IS PROVIDED "AS IS", WITHOUT WARRANTY OF ANY KIND, EXPRESS
// OR IMPLIED, INCLUDING BUT NOT LIMITED TO THE WARRANTIES OF MERCHANTABILITY,
// FITNESS FOR A PARTICULAR PURPOSE AND NONINFRINGEMENT. IN NO EVENT SHALL THE
// AUTHORS OR COPYRIGHT HOLDERS BE LIABLE FOR ANY CLAIM, DAMAGES OR OTHER
// LIABILITY, WHETHER IN AN ACTION OF CONTRACT, TORT OR OTHERWISE, ARISING
// FROM, OUT OF OR IN CONNECTION WITH THE SOFTWARE OR THE USE OR OTHER
// DEALINGS IN THE SOFTWARE.

//! [`Litep2p`](`crate::Litep2p`) configuration.

use crate::{
    crypto::ed25519::Keypair,
    executor::{DefaultExecutor, Executor},
    protocol::{
        libp2p::{bitswap, identify, kademlia, ping},
        mdns::Config as MdnsConfig,
        notification, request_response, UserProtocol,
    },
    transport::{
        manager::limits::ConnectionLimitsConfig, tcp::config::Config as TcpConfig,
        KEEP_ALIVE_TIMEOUT, MAX_PARALLEL_DIALS,
    },
    types::protocol::ProtocolName,
    PeerId,
};

#[cfg(feature = "quic")]
use crate::transport::quic::config::Config as QuicConfig;
#[cfg(feature = "webrtc")]
use crate::transport::webrtc::config::Config as WebRtcConfig;
#[cfg(feature = "websocket")]
use crate::transport::websocket::config::Config as WebSocketConfig;

use multiaddr::Multiaddr;

use std::{collections::HashMap, sync::Arc, time::Duration};

/// Connection role.
#[derive(Debug, Copy, Clone)]
pub enum Role {
    /// Dialer.
    Dialer,

    /// Listener.
    Listener,
}

impl From<Role> for crate::yamux::Mode {
    fn from(value: Role) -> Self {
        match value {
            Role::Dialer => crate::yamux::Mode::Client,
            Role::Listener => crate::yamux::Mode::Server,
        }
    }
}

/// Configuration builder for [`Litep2p`](`crate::Litep2p`).
pub struct ConfigBuilder {
    // TCP transport configuration.
    tcp: Option<TcpConfig>,

    /// QUIC transport config.
    #[cfg(feature = "quic")]
    quic: Option<QuicConfig>,

    /// WebRTC transport config.
    #[cfg(feature = "webrtc")]
    webrtc: Option<WebRtcConfig>,

    /// WebSocket transport config.
    #[cfg(feature = "websocket")]
    websocket: Option<WebSocketConfig>,

    /// Keypair.
    keypair: Option<Keypair>,

    /// Ping protocol config.
    ping: Option<ping::Config>,

    /// Identify protocol config.
    identify: Option<identify::Config>,

    /// Kademlia protocol config.
    kademlia: Option<kademlia::Config>,

    /// Bitswap protocol config.
    bitswap: Option<bitswap::Config>,

    /// Notification protocols.
    notification_protocols: HashMap<ProtocolName, notification::Config>,

    /// Request-response protocols.
    request_response_protocols: HashMap<ProtocolName, request_response::Config>,

    /// User protocols.
    user_protocols: HashMap<ProtocolName, Box<dyn UserProtocol>>,

    /// mDNS configuration.
    mdns: Option<MdnsConfig>,

    /// Known addresess.
    known_addresses: Vec<(PeerId, Vec<Multiaddr>)>,

    /// Executor for running futures.
    executor: Option<Arc<dyn Executor>>,

    /// Maximum number of parallel dial attempts.
    max_parallel_dials: usize,

    /// Connection limits config.
    connection_limits: ConnectionLimitsConfig,

    /// Close the connection if no substreams are open within this time frame.
    keep_alive_timeout: Duration,

<<<<<<< HEAD
    /// True if litep2p should attempt to dial local addresses.
    use_private_ip: bool,
=======
    /// Use system's DNS config.
    use_system_dns_config: bool,
>>>>>>> 4da3f77d
}

impl Default for ConfigBuilder {
    fn default() -> Self {
        Self::new()
    }
}

impl ConfigBuilder {
    /// Create empty [`ConfigBuilder`].
    pub fn new() -> Self {
        Self {
            tcp: None,
            #[cfg(feature = "quic")]
            quic: None,
            #[cfg(feature = "webrtc")]
            webrtc: None,
            #[cfg(feature = "websocket")]
            websocket: None,
            keypair: None,
            ping: None,
            identify: None,
            kademlia: None,
            bitswap: None,
            mdns: None,
            executor: None,
            max_parallel_dials: MAX_PARALLEL_DIALS,
            user_protocols: HashMap::new(),
            notification_protocols: HashMap::new(),
            request_response_protocols: HashMap::new(),
            known_addresses: Vec::new(),
            connection_limits: ConnectionLimitsConfig::default(),
            keep_alive_timeout: KEEP_ALIVE_TIMEOUT,
<<<<<<< HEAD
            use_private_ip: true,
=======
            use_system_dns_config: false,
>>>>>>> 4da3f77d
        }
    }

    /// Add TCP transport configuration, enabling the transport.
    pub fn with_tcp(mut self, config: TcpConfig) -> Self {
        self.tcp = Some(config);
        self
    }

    /// Add QUIC transport configuration, enabling the transport.
    #[cfg(feature = "quic")]
    pub fn with_quic(mut self, config: QuicConfig) -> Self {
        self.quic = Some(config);
        self
    }

    /// Add WebRTC transport configuration, enabling the transport.
    #[cfg(feature = "webrtc")]
    pub fn with_webrtc(mut self, config: WebRtcConfig) -> Self {
        self.webrtc = Some(config);
        self
    }

    /// Add WebSocket transport configuration, enabling the transport.
    #[cfg(feature = "websocket")]
    pub fn with_websocket(mut self, config: WebSocketConfig) -> Self {
        self.websocket = Some(config);
        self
    }

    /// Add keypair.
    ///
    /// If no keypair is specified, litep2p creates a new keypair.
    pub fn with_keypair(mut self, keypair: Keypair) -> Self {
        self.keypair = Some(keypair);
        self
    }

    /// Enable notification protocol.
    pub fn with_notification_protocol(mut self, config: notification::Config) -> Self {
        self.notification_protocols.insert(config.protocol_name().clone(), config);
        self
    }

    /// Enable IPFS Ping protocol.
    pub fn with_libp2p_ping(mut self, config: ping::Config) -> Self {
        self.ping = Some(config);
        self
    }

    /// Enable IPFS Identify protocol.
    pub fn with_libp2p_identify(mut self, config: identify::Config) -> Self {
        self.identify = Some(config);
        self
    }

    /// Enable IPFS Kademlia protocol.
    pub fn with_libp2p_kademlia(mut self, config: kademlia::Config) -> Self {
        self.kademlia = Some(config);
        self
    }

    /// Enable IPFS Bitswap protocol.
    pub fn with_libp2p_bitswap(mut self, config: bitswap::Config) -> Self {
        self.bitswap = Some(config);
        self
    }

    /// Enable request-response protocol.
    pub fn with_request_response_protocol(mut self, config: request_response::Config) -> Self {
        self.request_response_protocols.insert(config.protocol_name().clone(), config);
        self
    }

    /// Enable user protocol.
    pub fn with_user_protocol(mut self, protocol: Box<dyn UserProtocol>) -> Self {
        self.user_protocols.insert(protocol.protocol(), protocol);
        self
    }

    /// Enable mDNS for peer discoveries in the local network.
    pub fn with_mdns(mut self, config: MdnsConfig) -> Self {
        self.mdns = Some(config);
        self
    }

    /// Add known address(es) for one or more peers.
    pub fn with_known_addresses(
        mut self,
        addresses: impl Iterator<Item = (PeerId, Vec<Multiaddr>)>,
    ) -> Self {
        self.known_addresses = addresses.collect();
        self
    }

    /// Add executor for running futures spawned by `litep2p`.
    ///
    /// If no executor is specified, `litep2p` defaults to calling `tokio::spawn()`.
    pub fn with_executor(mut self, executor: Arc<dyn Executor>) -> Self {
        self.executor = Some(executor);
        self
    }

    /// How many addresses should litep2p attempt to dial in parallel.
    pub fn with_max_parallel_dials(mut self, max_parallel_dials: usize) -> Self {
        self.max_parallel_dials = max_parallel_dials;
        self
    }

    /// Set connection limits configuration.
    pub fn with_connection_limits(mut self, config: ConnectionLimitsConfig) -> Self {
        self.connection_limits = config;
        self
    }

    /// Set keep alive timeout for connections.
    pub fn with_keep_alive_timeout(mut self, timeout: Duration) -> Self {
        self.keep_alive_timeout = timeout;
        self
    }

<<<<<<< HEAD
    /// Allow or forbid connecting to private IPv4/IPv6 addresses.
    ///
    /// When the private IP is enabled, litep2p will attempt to dial local addresses.
    /// This is useful for testing or when you want to preserve local connections.
    ///
    /// However, for production use, it is recommended to disable the private IP dialing
    /// to avoid unnecessary local traffic. Furthermore, it is not recommended
    /// to enable private IP dialing when running a validator in a cloud provider, as this behavior
    /// might be misinterpreted by the cloud provider's network policies as port scanning.
    ///
    /// Address allocation for private networks is specified by
    /// [RFC1918](https://tools.ietf.org/html/rfc1918)).
    pub fn with_private_ip(mut self, enable: bool) -> Self {
        self.use_private_ip = enable;
=======
    /// Set DNS resolver according to system configuration instead of default (Google).
    pub fn with_system_resolver(mut self) -> Self {
        self.use_system_dns_config = true;
>>>>>>> 4da3f77d
        self
    }

    /// Build [`Litep2pConfig`].
    pub fn build(mut self) -> Litep2pConfig {
        let keypair = match self.keypair {
            Some(keypair) => keypair,
            None => Keypair::generate(),
        };

        Litep2pConfig {
            keypair,
            tcp: self.tcp.take(),
            mdns: self.mdns.take(),
            #[cfg(feature = "quic")]
            quic: self.quic.take(),
            #[cfg(feature = "webrtc")]
            webrtc: self.webrtc.take(),
            #[cfg(feature = "websocket")]
            websocket: self.websocket.take(),
            ping: self.ping.take(),
            identify: self.identify.take(),
            kademlia: self.kademlia.take(),
            bitswap: self.bitswap.take(),
            max_parallel_dials: self.max_parallel_dials,
            executor: self.executor.map_or(Arc::new(DefaultExecutor {}), |executor| executor),
            user_protocols: self.user_protocols,
            notification_protocols: self.notification_protocols,
            request_response_protocols: self.request_response_protocols,
            known_addresses: self.known_addresses,
            connection_limits: self.connection_limits,
            keep_alive_timeout: self.keep_alive_timeout,
<<<<<<< HEAD
            use_private_ip: self.use_private_ip,
=======
            use_system_dns_config: self.use_system_dns_config,
>>>>>>> 4da3f77d
        }
    }
}

/// Configuration for [`Litep2p`](`crate::Litep2p`).
pub struct Litep2pConfig {
    // TCP transport configuration.
    pub(crate) tcp: Option<TcpConfig>,

    /// QUIC transport config.
    #[cfg(feature = "quic")]
    pub(crate) quic: Option<QuicConfig>,

    /// WebRTC transport config.
    #[cfg(feature = "webrtc")]
    pub(crate) webrtc: Option<WebRtcConfig>,

    /// WebSocket transport config.
    #[cfg(feature = "websocket")]
    pub(crate) websocket: Option<WebSocketConfig>,

    /// Keypair.
    pub(crate) keypair: Keypair,

    /// Ping protocol configuration, if enabled.
    pub(crate) ping: Option<ping::Config>,

    /// Identify protocol configuration, if enabled.
    pub(crate) identify: Option<identify::Config>,

    /// Kademlia protocol configuration, if enabled.
    pub(crate) kademlia: Option<kademlia::Config>,

    /// Bitswap protocol configuration, if enabled.
    pub(crate) bitswap: Option<bitswap::Config>,

    /// Notification protocols.
    pub(crate) notification_protocols: HashMap<ProtocolName, notification::Config>,

    /// Request-response protocols.
    pub(crate) request_response_protocols: HashMap<ProtocolName, request_response::Config>,

    /// User protocols.
    pub(crate) user_protocols: HashMap<ProtocolName, Box<dyn UserProtocol>>,

    /// mDNS configuration.
    pub(crate) mdns: Option<MdnsConfig>,

    /// Executor.
    pub(crate) executor: Arc<dyn Executor>,

    /// Maximum number of parallel dial attempts.
    pub(crate) max_parallel_dials: usize,

    /// Known addresses.
    pub(crate) known_addresses: Vec<(PeerId, Vec<Multiaddr>)>,

    /// Connection limits config.
    pub(crate) connection_limits: ConnectionLimitsConfig,

    /// Close the connection if no substreams are open within this time frame.
    pub(crate) keep_alive_timeout: Duration,

<<<<<<< HEAD
    /// True if litep2p should attempt to dial local addresses.
    pub(crate) use_private_ip: bool,
=======
    /// Use system's DNS config.
    pub(crate) use_system_dns_config: bool,
>>>>>>> 4da3f77d
}<|MERGE_RESOLUTION|>--- conflicted
+++ resolved
@@ -125,13 +125,11 @@
     /// Close the connection if no substreams are open within this time frame.
     keep_alive_timeout: Duration,
 
-<<<<<<< HEAD
     /// True if litep2p should attempt to dial local addresses.
     use_private_ip: bool,
-=======
+
     /// Use system's DNS config.
     use_system_dns_config: bool,
->>>>>>> 4da3f77d
 }
 
 impl Default for ConfigBuilder {
@@ -165,11 +163,8 @@
             known_addresses: Vec::new(),
             connection_limits: ConnectionLimitsConfig::default(),
             keep_alive_timeout: KEEP_ALIVE_TIMEOUT,
-<<<<<<< HEAD
             use_private_ip: true,
-=======
             use_system_dns_config: false,
->>>>>>> 4da3f77d
         }
     }
 
@@ -291,7 +286,6 @@
         self
     }
 
-<<<<<<< HEAD
     /// Allow or forbid connecting to private IPv4/IPv6 addresses.
     ///
     /// When the private IP is enabled, litep2p will attempt to dial local addresses.
@@ -306,11 +300,12 @@
     /// [RFC1918](https://tools.ietf.org/html/rfc1918)).
     pub fn with_private_ip(mut self, enable: bool) -> Self {
         self.use_private_ip = enable;
-=======
+        self
+    }
+
     /// Set DNS resolver according to system configuration instead of default (Google).
     pub fn with_system_resolver(mut self) -> Self {
         self.use_system_dns_config = true;
->>>>>>> 4da3f77d
         self
     }
 
@@ -343,11 +338,8 @@
             known_addresses: self.known_addresses,
             connection_limits: self.connection_limits,
             keep_alive_timeout: self.keep_alive_timeout,
-<<<<<<< HEAD
             use_private_ip: self.use_private_ip,
-=======
             use_system_dns_config: self.use_system_dns_config,
->>>>>>> 4da3f77d
         }
     }
 }
@@ -411,11 +403,9 @@
     /// Close the connection if no substreams are open within this time frame.
     pub(crate) keep_alive_timeout: Duration,
 
-<<<<<<< HEAD
     /// True if litep2p should attempt to dial local addresses.
     pub(crate) use_private_ip: bool,
-=======
+
     /// Use system's DNS config.
     pub(crate) use_system_dns_config: bool,
->>>>>>> 4da3f77d
 }