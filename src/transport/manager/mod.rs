// Copyright 2023 litep2p developers
//
// Permission is hereby granted, free of charge, to any person obtaining a
// copy of this software and associated documentation files (the "Software"),
// to deal in the Software without restriction, including without limitation
// the rights to use, copy, modify, merge, publish, distribute, sublicense,
// and/or sell copies of the Software, and to permit persons to whom the
// Software is furnished to do so, subject to the following conditions:
//
// The above copyright notice and this permission notice shall be included in
// all copies or substantial portions of the Software.
//
// THE SOFTWARE IS PROVIDED "AS IS", WITHOUT WARRANTY OF ANY KIND, EXPRESS
// OR IMPLIED, INCLUDING BUT NOT LIMITED TO THE WARRANTIES OF MERCHANTABILITY,
// FITNESS FOR A PARTICULAR PURPOSE AND NONINFRINGEMENT. IN NO EVENT SHALL THE
// AUTHORS OR COPYRIGHT HOLDERS BE LIABLE FOR ANY CLAIM, DAMAGES OR OTHER
// LIABILITY, WHETHER IN AN ACTION OF CONTRACT, TORT OR OTHERWISE, ARISING
// FROM, OUT OF OR IN CONNECTION WITH THE SOFTWARE OR THE USE OR OTHER
// DEALINGS IN THE SOFTWARE.

use crate::{
    codec::ProtocolCodec,
    crypto::ed25519::Keypair,
    error::{AddressError, Error},
    executor::Executor,
    protocol::{InnerTransportEvent, TransportService},
    transport::{
        manager::{
            address::{AddressRecord, AddressStore},
            handle::InnerTransportManagerCommand,
            types::{PeerContext, PeerState},
        },
        Endpoint, Transport, TransportEvent,
    },
    types::{protocol::ProtocolName, ConnectionId},
    BandwidthSink, PeerId,
};

use futures::{Stream, StreamExt};
use indexmap::IndexMap;
use multiaddr::{Multiaddr, Protocol};
use multihash::Multihash;
use parking_lot::RwLock;
use tokio::sync::mpsc::{channel, Receiver, Sender};

use std::{
    collections::{HashMap, HashSet},
    pin::Pin,
    sync::{
        atomic::{AtomicUsize, Ordering},
        Arc,
    },
    task::{Context, Poll},
};

pub use handle::{TransportHandle, TransportManagerHandle};
pub use types::SupportedTransport;

mod address;
pub mod limits;
mod types;

pub(crate) mod handle;

// TODO: store `Multiaddr` in `Arc`
// TODO: limit number of peers and addresses
// TODO: rename constants
// TODO: add lots of documentation

/// Logging target for the file.
const LOG_TARGET: &str = "litep2p::transport-manager";

/// Score for a working address.
const SCORE_CONNECT_SUCCESS: i32 = 100i32;

/// Score for a non-working address.
const SCORE_CONNECT_FAILURE: i32 = -100i32;

<<<<<<< HEAD
#[derive(Debug, Clone, Copy, PartialEq, Eq)]
=======
/// The connection established result.
#[derive(Debug, Clone, Copy, Eq, PartialEq)]
>>>>>>> fc8792dc
enum ConnectionEstablishedResult {
    /// Accept connection and inform `Litep2p` about the connection.
    Accept,

    /// Reject connection.
    Reject,
}

/// [`crate::transport::manager::TransportManager`] events.
pub enum TransportManagerEvent {
    /// Connection closed to remote peer.
    ConnectionClosed {
        /// Peer ID.
        peer: PeerId,

        /// Connection ID.
        connection: ConnectionId,
    },
}

// Protocol context.
#[derive(Debug, Clone)]
pub struct ProtocolContext {
    /// Codec used by the protocol.
    pub codec: ProtocolCodec,

    /// TX channel for sending events to protocol.
    pub tx: Sender<InnerTransportEvent>,

    /// Fallback names for the protocol.
    pub fallback_names: Vec<ProtocolName>,
}

impl ProtocolContext {
    /// Create new [`ProtocolContext`].
    fn new(
        codec: ProtocolCodec,
        tx: Sender<InnerTransportEvent>,
        fallback_names: Vec<ProtocolName>,
    ) -> Self {
        Self {
            tx,
            codec,
            fallback_names,
        }
    }
}

/// Transport context for enabled transports.
struct TransportContext {
    /// Polling index.
    index: usize,

    /// Registered transports.
    transports: IndexMap<SupportedTransport, Box<dyn Transport<Item = TransportEvent>>>,
}

impl TransportContext {
    /// Create new [`TransportContext`].
    pub fn new() -> Self {
        Self {
            index: 0usize,
            transports: IndexMap::new(),
        }
    }

    /// Get an iterator of supported transports.
    pub fn keys(&self) -> impl Iterator<Item = &SupportedTransport> {
        self.transports.keys()
    }

    /// Get mutable access to transport.
    pub fn get_mut(
        &mut self,
        key: &SupportedTransport,
    ) -> Option<&mut Box<dyn Transport<Item = TransportEvent>>> {
        self.transports.get_mut(key)
    }

    /// Register `transport` to `TransportContext`.
    pub fn register_transport(
        &mut self,
        name: SupportedTransport,
        transport: Box<dyn Transport<Item = TransportEvent>>,
    ) {
        assert!(self.transports.insert(name, transport).is_none());
    }
}

impl Stream for TransportContext {
    type Item = (SupportedTransport, TransportEvent);

    fn poll_next(mut self: Pin<&mut Self>, cx: &mut Context<'_>) -> Poll<Option<Self::Item>> {
        let len = match self.transports.len() {
            0 => return Poll::Ready(None),
            len => len,
        };
        let start_index = self.index;

        loop {
            let index = self.index % len;
            self.index += 1;

            let (key, stream) = self.transports.get_index_mut(index).expect("transport to exist");
            match stream.poll_next_unpin(cx) {
                Poll::Pending => {}
                Poll::Ready(None) => return Poll::Ready(None),
                Poll::Ready(Some(event)) => return Poll::Ready(Some((*key, event))),
            }

            if self.index == start_index + len {
                break Poll::Pending;
            }
        }
    }
}

/// Litep2p connection manager.
pub struct TransportManager {
    /// Local peer ID.
    local_peer_id: PeerId,

    /// Keypair.
    keypair: Keypair,

    /// Bandwidth sink.
    bandwidth_sink: BandwidthSink,

    /// Maximum parallel dial attempts per peer.
    max_parallel_dials: usize,

    /// Installed protocols.
    protocols: HashMap<ProtocolName, ProtocolContext>,

    /// All names (main and fallback(s)) of the installed protocols.
    protocol_names: HashSet<ProtocolName>,

    /// Listen addresses.
    listen_addresses: Arc<RwLock<HashSet<Multiaddr>>>,

    /// Next connection ID.
    next_connection_id: Arc<AtomicUsize>,

    /// Next substream ID.
    next_substream_id: Arc<AtomicUsize>,

    /// Installed transports.
    transports: TransportContext,

    /// Peers
    peers: Arc<RwLock<HashMap<PeerId, PeerContext>>>,

    /// Handle to [`crate::transport::manager::TransportManager`].
    transport_manager_handle: TransportManagerHandle,

    /// RX channel for receiving events from installed transports.
    event_rx: Receiver<TransportManagerEvent>,

    /// RX channel for receiving commands from installed protocols.
    cmd_rx: Receiver<InnerTransportManagerCommand>,

    /// TX channel for transport events that is given to installed transports.
    event_tx: Sender<TransportManagerEvent>,

    /// Pending connections.
    pending_connections: HashMap<ConnectionId, PeerId>,

    /// Connection limits.
    connection_limits: limits::ConnectionLimits,
}

impl TransportManager {
    /// Create new [`crate::transport::manager::TransportManager`].
    // TODO: don't return handle here
    pub fn new(
        keypair: Keypair,
        supported_transports: HashSet<SupportedTransport>,
        bandwidth_sink: BandwidthSink,
        max_parallel_dials: usize,
        connection_limits_config: limits::ConnectionLimitsConfig,
    ) -> (Self, TransportManagerHandle) {
        let local_peer_id = PeerId::from_public_key(&keypair.public().into());
        let peers = Arc::new(RwLock::new(HashMap::new()));
        let (cmd_tx, cmd_rx) = channel(256);
        let (event_tx, event_rx) = channel(256);
        let listen_addresses = Arc::new(RwLock::new(HashSet::new()));
        let handle = TransportManagerHandle::new(
            local_peer_id,
            peers.clone(),
            cmd_tx,
            supported_transports,
            Arc::clone(&listen_addresses),
        );

        (
            Self {
                peers,
                cmd_rx,
                keypair,
                event_tx,
                event_rx,
                local_peer_id,
                bandwidth_sink,
                listen_addresses,
                max_parallel_dials,
                protocols: HashMap::new(),
                transports: TransportContext::new(),
                protocol_names: HashSet::new(),
                transport_manager_handle: handle.clone(),
                pending_connections: HashMap::new(),
                next_substream_id: Arc::new(AtomicUsize::new(0usize)),
                next_connection_id: Arc::new(AtomicUsize::new(0usize)),
                connection_limits: limits::ConnectionLimits::new(connection_limits_config),
            },
            handle,
        )
    }

    /// Get iterator to installed protocols.
    pub fn protocols(&self) -> impl Iterator<Item = &ProtocolName> {
        self.protocols.keys()
    }

    /// Get iterator to installed transports
    pub fn installed_transports(&self) -> impl Iterator<Item = &SupportedTransport> {
        self.transports.keys()
    }

    /// Get next connection ID.
    fn next_connection_id(&mut self) -> ConnectionId {
        let connection_id = self.next_connection_id.fetch_add(1usize, Ordering::Relaxed);

        ConnectionId::from(connection_id)
    }

    /// Register protocol to the [`crate::transport::manager::TransportManager`].
    ///
    /// This allocates new context for the protocol and returns a handle
    /// which the protocol can use the interact with the transport subsystem.
    pub fn register_protocol(
        &mut self,
        protocol: ProtocolName,
        fallback_names: Vec<ProtocolName>,
        codec: ProtocolCodec,
    ) -> TransportService {
        assert!(!self.protocol_names.contains(&protocol));

        for fallback in &fallback_names {
            if self.protocol_names.contains(fallback) {
                panic!("duplicate fallback protocol given: {fallback:?}");
            }
        }

        let (service, sender) = TransportService::new(
            self.local_peer_id,
            protocol.clone(),
            fallback_names.clone(),
            self.next_substream_id.clone(),
            self.transport_manager_handle.clone(),
        );

        self.protocols.insert(
            protocol.clone(),
            ProtocolContext::new(codec, sender, fallback_names.clone()),
        );
        self.protocol_names.insert(protocol);
        self.protocol_names.extend(fallback_names);

        service
    }

    /// Acquire `TransportHandle`.
    pub fn transport_handle(&self, executor: Arc<dyn Executor>) -> TransportHandle {
        TransportHandle {
            tx: self.event_tx.clone(),
            executor,
            keypair: self.keypair.clone(),
            protocols: self.protocols.clone(),
            bandwidth_sink: self.bandwidth_sink.clone(),
            protocol_names: self.protocol_names.iter().cloned().collect(),
            next_substream_id: self.next_substream_id.clone(),
            next_connection_id: self.next_connection_id.clone(),
        }
    }

    /// Register transport to `TransportManager`.
    pub(crate) fn register_transport(
        &mut self,
        name: SupportedTransport,
        transport: Box<dyn Transport<Item = TransportEvent>>,
    ) {
        tracing::debug!(target: LOG_TARGET, transport = ?name, "register transport");

        self.transports.register_transport(name, transport);
        self.transport_manager_handle.register_transport(name);
    }

    /// Register local listen address.
    pub fn register_listen_address(&mut self, address: Multiaddr) {
        assert!(!address.iter().any(|protocol| std::matches!(protocol, Protocol::P2p(_))));

        let mut listen_addresses = self.listen_addresses.write();

        listen_addresses.insert(address.clone());
        listen_addresses.insert(address.with(Protocol::P2p(
            Multihash::from_bytes(&self.local_peer_id.to_bytes()).unwrap(),
        )));
    }

    /// Add one or more known addresses for `peer`.
    pub fn add_known_address(
        &mut self,
        peer: PeerId,
        address: impl Iterator<Item = Multiaddr>,
    ) -> usize {
        self.transport_manager_handle.add_known_address(&peer, address)
    }

    /// Dial peer using `PeerId`.
    ///
    /// Returns an error if the peer is unknown or the peer is already connected.
    pub async fn dial(&mut self, peer: PeerId) -> crate::Result<()> {
        // Don't alter the peer state if there's no capacity to dial.
        let available_capacity = self.connection_limits.on_dial_address()?;
        // The available capacity is the maximum number of connections that can be established,
        // so we limit the number of parallel dials to the minimum of these values.
        let limit = available_capacity.min(self.max_parallel_dials);

        if peer == self.local_peer_id {
            return Err(Error::TriedToDialSelf);
        }
        let mut peers = self.peers.write();

        // if the peer is disconnected, return its context
        //
        // otherwise set the state back what it was and return dial status to caller
        let PeerContext {
            state,
            secondary_connection,
            mut addresses,
        } = match peers.remove(&peer) {
            None => return Err(Error::PeerDoesntExist(peer)),
            Some(
                context @ PeerContext {
                    state: PeerState::Connected { .. },
                    ..
                },
            ) => {
                peers.insert(peer, context);
                return Err(Error::AlreadyConnected);
            }
            Some(
                context @ PeerContext {
                    state: PeerState::Dialing { .. } | PeerState::Opening { .. },
                    ..
                },
            ) => {
                peers.insert(peer, context);
                return Ok(());
            }
            Some(context) => context,
        };

        if let PeerState::Disconnected {
            dial_record: Some(_),
        } = &state
        {
            tracing::debug!(
                target: LOG_TARGET,
                ?peer,
                "peer is already being dialed",
            );

            peers.insert(
                peer,
                PeerContext {
                    state,
                    secondary_connection,
                    addresses,
                },
            );

            return Ok(());
        }

        let mut records: HashMap<_, _> = addresses
            .take(limit)
            .into_iter()
            .map(|record| (record.address().clone(), record))
            .collect();

        if records.is_empty() {
            return Err(Error::NoAddressAvailable(peer));
        }

        for record in records.values() {
            if self.listen_addresses.read().contains(record.as_ref()) {
                tracing::warn!(
                    target: LOG_TARGET,
                    ?peer,
                    ?record,
                    "tried to dial self",
                );

                debug_assert!(false);
                return Err(Error::TriedToDialSelf);
            }
        }

        // set connection id for the address record and put peer into `Opening` state
        let connection_id =
            ConnectionId::from(self.next_connection_id.fetch_add(1usize, Ordering::Relaxed));

        tracing::debug!(
            target: LOG_TARGET,
            ?connection_id,
            addresses = ?records,
            "dial remote peer",
        );

        let mut transports = HashSet::new();
        let mut websocket = Vec::new();
        let mut quic = Vec::new();
        let mut tcp = Vec::new();

        for (address, record) in &mut records {
            record.set_connection_id(connection_id);

            let mut iter = address.iter();
            match iter.find(|protocol| std::matches!(protocol, Protocol::QuicV1)) {
                Some(_) => {
                    quic.push(address.clone());
                    transports.insert(SupportedTransport::Quic);
                }
                _ => match address
                    .iter()
                    .find(|protocol| std::matches!(protocol, Protocol::Ws(_) | Protocol::Wss(_)))
                {
                    Some(_) => {
                        websocket.push(address.clone());
                        transports.insert(SupportedTransport::WebSocket);
                    }
                    None => {
                        tcp.push(address.clone());
                        transports.insert(SupportedTransport::Tcp);
                    }
                },
            }
        }

        peers.insert(
            peer,
            PeerContext {
                state: PeerState::Opening {
                    records,
                    connection_id,
                    transports,
                },
                secondary_connection,
                addresses,
            },
        );

        if !tcp.is_empty() {
            self.transports
                .get_mut(&SupportedTransport::Tcp)
                .expect("transport to be supported")
                .open(connection_id, tcp)?;
        }

        if !quic.is_empty() {
            self.transports
                .get_mut(&SupportedTransport::Quic)
                .expect("transport to be supported")
                .open(connection_id, quic)?;
        }

        if !websocket.is_empty() {
            self.transports
                .get_mut(&SupportedTransport::WebSocket)
                .expect("transport to be supported")
                .open(connection_id, websocket)?;
        }

        self.pending_connections.insert(connection_id, peer);

        Ok(())
    }

    /// Dial peer using `Multiaddr`.
    ///
    /// Returns an error if address it not valid.
    pub async fn dial_address(&mut self, address: Multiaddr) -> crate::Result<()> {
        self.connection_limits.on_dial_address()?;

        let mut record = AddressRecord::from_multiaddr(address)
            .ok_or(Error::AddressError(AddressError::PeerIdMissing))?;

        if self.listen_addresses.read().contains(record.as_ref()) {
            return Err(Error::TriedToDialSelf);
        }

        tracing::debug!(target: LOG_TARGET, address = ?record.address(), "dial address");

        let mut protocol_stack = record.as_ref().iter();
        match protocol_stack
            .next()
            .ok_or_else(|| Error::TransportNotSupported(record.address().clone()))?
        {
            Protocol::Ip4(_) | Protocol::Ip6(_) => {}
            Protocol::Dns(_) | Protocol::Dns4(_) | Protocol::Dns6(_) => {}
            transport => {
                tracing::error!(
                    target: LOG_TARGET,
                    ?transport,
                    "invalid transport, expected `ip4`/`ip6`"
                );
                return Err(Error::TransportNotSupported(record.address().clone()));
            }
        };

        let supported_transport = match protocol_stack
            .next()
            .ok_or_else(|| Error::TransportNotSupported(record.address().clone()))?
        {
            Protocol::Tcp(_) => match protocol_stack.next() {
                Some(Protocol::Ws(_)) | Some(Protocol::Wss(_)) => SupportedTransport::WebSocket,
                Some(Protocol::P2p(_)) => SupportedTransport::Tcp,
                _ => return Err(Error::TransportNotSupported(record.address().clone())),
            },
            Protocol::Udp(_) => match protocol_stack
                .next()
                .ok_or_else(|| Error::TransportNotSupported(record.address().clone()))?
            {
                Protocol::QuicV1 => SupportedTransport::Quic,
                _ => {
                    tracing::debug!(target: LOG_TARGET, address = ?record.address(), "expected `quic-v1`");
                    return Err(Error::TransportNotSupported(record.address().clone()));
                }
            },
            protocol => {
                tracing::error!(
                    target: LOG_TARGET,
                    ?protocol,
                    "invalid protocol, expected `tcp`"
                );

                return Err(Error::TransportNotSupported(record.address().clone()));
            }
        };

        // when constructing `AddressRecord`, `PeerId` was verified to be part of the address
        let remote_peer_id =
            PeerId::try_from_multiaddr(record.address()).expect("`PeerId` to exist");

        // set connection id for the address record and put peer into `Dialing` state
        let connection_id = self.next_connection_id();
        record.set_connection_id(connection_id);

        {
            let mut peers = self.peers.write();

            match peers.get_mut(&remote_peer_id) {
                None => {
                    drop(peers);

                    tracing::debug!(target: LOG_TARGET, address = ?record.address(), "dial address first time entering dial state");

                    self.peers.write().insert(
                        remote_peer_id,
                        PeerContext {
                            state: PeerState::Dialing {
                                record: record.clone(),
                            },
                            addresses: AddressStore::new(),
                            secondary_connection: None,
                        },
                    );
                }
                Some(PeerContext {
                    state:
                        PeerState::Dialing { .. }
                        | PeerState::Connected { .. }
                        | PeerState::Opening { .. },
                    ..
                }) => {
                    tracing::debug!(target: LOG_TARGET, address = ?record.address(), "dial address returning early");
                    return Ok(());
                }
                Some(PeerContext { ref mut state, .. }) => {
                    // TODO: verify that the address is not in `addresses` already
                    // addresses.insert(address.clone());

                    tracing::debug!(target: LOG_TARGET, address = ?record.address(), ?state, "dial address entering dial state");
                    *state = PeerState::Dialing {
                        record: record.clone(),
                    };
                }
            }
        }

        self.transports
            .get_mut(&supported_transport)
            .ok_or(Error::TransportNotSupported(record.address().clone()))?
            .dial(connection_id, record.address().clone())?;
        self.pending_connections.insert(connection_id, remote_peer_id);

        Ok(())
    }

    /// Handle dial failure.
    fn on_dial_failure(&mut self, connection_id: ConnectionId) -> crate::Result<()> {
        let peer = self.pending_connections.remove(&connection_id).ok_or_else(|| {
            tracing::error!(
                target: LOG_TARGET,
                ?connection_id,
                "dial failed for a connection that doesn't exist",
            );
            debug_assert!(false);

            Error::InvalidState
        })?;

        let mut peers = self.peers.write();
        let context = peers.get_mut(&peer).ok_or_else(|| {
            tracing::error!(
                target: LOG_TARGET,
                ?peer,
                ?connection_id,
                "dial failed for a peer that doens't exist",
            );
            debug_assert!(false);

            Error::InvalidState
        })?;

        match std::mem::replace(
            &mut context.state,
            PeerState::Disconnected { dial_record: None },
        ) {
            PeerState::Dialing { ref mut record } => {
                debug_assert_eq!(record.connection_id(), &Some(connection_id));

                record.update_score(SCORE_CONNECT_FAILURE);
                context.addresses.insert(record.clone());

                context.state = PeerState::Disconnected { dial_record: None };
                Ok(())
            }
            PeerState::Opening { .. } => {
                todo!();
            }
            PeerState::Connected {
                record,
                dial_record: Some(mut dial_record),
            } => {
                dial_record.update_score(SCORE_CONNECT_FAILURE);
                context.addresses.insert(dial_record);

                context.state = PeerState::Connected {
                    record,
                    dial_record: None,
                };
                Ok(())
            }
            PeerState::Disconnected {
                dial_record: Some(mut dial_record),
            } => {
                tracing::debug!(
                    target: LOG_TARGET,
                    ?connection_id,
                    ?dial_record,
                    "dial failed for a disconnected peer",
                );

                dial_record.update_score(SCORE_CONNECT_FAILURE);
                context.addresses.insert(dial_record);

                Ok(())
            }
            state => {
                tracing::warn!(
                    target: LOG_TARGET,
                    ?peer,
                    ?connection_id,
                    ?state,
                    "invalid state for dial failure",
                );
                context.state = state;

                debug_assert!(false);
                Ok(())
            }
        }
    }

    /// Handle closed connection.
    fn on_connection_closed(
        &mut self,
        peer: PeerId,
        connection_id: ConnectionId,
    ) -> crate::Result<Option<TransportEvent>> {
        self.connection_limits.on_connection_closed(connection_id);

        let mut peers = self.peers.write();
        let Some(context) = peers.get_mut(&peer) else {
            tracing::warn!(
                target: LOG_TARGET,
                ?peer,
                ?connection_id,
                "cannot handle closed connection: peer doesn't exist",
            );
            debug_assert!(false);
            return Err(Error::PeerDoesntExist(peer));
        };

        tracing::trace!(
            target: LOG_TARGET,
            ?peer,
            ?connection_id,
            "connection closed",
        );

        match std::mem::replace(
            &mut context.state,
            PeerState::Disconnected { dial_record: None },
        ) {
            PeerState::Connected {
                record,
                dial_record: actual_dial_record,
            } => match record.connection_id() == &Some(connection_id) {
                // primary connection was closed
                //
                // if secondary connection exists, switch to using it while keeping peer in
                // `Connected` state and if there's only one connection, set peer
                // state to `Disconnected`
                true => match context.secondary_connection.take() {
                    None => {
                        context.addresses.insert(record);
                        context.state = PeerState::Disconnected {
                            dial_record: actual_dial_record,
                        };

                        Ok(Some(TransportEvent::ConnectionClosed {
                            peer,
                            connection_id,
                        }))
                    }
                    Some(secondary_connection) => {
                        context.addresses.insert(record);
                        context.state = PeerState::Connected {
                            record: secondary_connection,
                            dial_record: actual_dial_record,
                        };

                        Ok(None)
                    }
                },
                // secondary connection was closed
                false => match context.secondary_connection.take() {
                    Some(secondary_connection) => {
                        if secondary_connection.connection_id() != &Some(connection_id) {
                            tracing::debug!(
                                target: LOG_TARGET,
                                ?peer,
                                ?connection_id,
                                "unknown connection was closed, potentially ignored tertiary connection",
                            );

                            context.secondary_connection = Some(secondary_connection);
                            context.state = PeerState::Connected {
                                record,
                                dial_record: actual_dial_record,
                            };

                            return Ok(None);
                        }

                        tracing::trace!(
                            target: LOG_TARGET,
                            ?peer,
                            ?connection_id,
                            "secondary connection closed",
                        );

                        context.addresses.insert(secondary_connection);
                        context.state = PeerState::Connected {
                            record,
                            dial_record: actual_dial_record,
                        };
                        Ok(None)
                    }
                    None => {
                        tracing::warn!(
                            target: LOG_TARGET,
                            ?peer,
                            ?connection_id,
                            "non-primary connection was closed but secondary connection doesn't exist",
                        );

                        debug_assert!(false);
                        Err(Error::InvalidState)
                    }
                },
            },
            PeerState::Disconnected { dial_record } => match context.secondary_connection.take() {
                Some(record) => {
                    tracing::warn!(
                        target: LOG_TARGET,
                        ?peer,
                        ?connection_id,
                        ?record,
                        ?dial_record,
                        "peer is disconnected but secondary connection exists",
                    );

                    debug_assert!(false);
                    context.state = PeerState::Disconnected { dial_record };
                    Err(Error::InvalidState)
                }
                None => {
                    context.state = PeerState::Disconnected { dial_record };

                    Ok(Some(TransportEvent::ConnectionClosed {
                        peer,
                        connection_id,
                    }))
                }
            },
            state => {
                tracing::warn!(target: LOG_TARGET, ?peer, ?connection_id, ?state, "invalid state for a closed connection");
                debug_assert!(false);
                Err(Error::InvalidState)
            }
        }
    }

    fn on_connection_established(
        &mut self,
        peer: PeerId,
        endpoint: &Endpoint,
    ) -> crate::Result<ConnectionEstablishedResult> {
        if let Some(dialed_peer) = self.pending_connections.remove(&endpoint.connection_id()) {
            if dialed_peer != peer {
                tracing::warn!(
                    target: LOG_TARGET,
                    ?dialed_peer,
                    ?peer,
                    ?endpoint,
                    "peer ids do not match but transport was supposed to reject connection"
                );
                debug_assert!(false);
                return Err(Error::InvalidState);
            }
        };

        // Reject the connection if exceeded limits.
        if let Err(error) = self
            .connection_limits
            .on_connection_established(endpoint.connection_id(), endpoint.is_listener())
        {
            tracing::debug!(
                target: LOG_TARGET,
                ?peer,
                ?endpoint,
                ?error,
                "connection limit exceeded, rejecting connection",
            );
            return Ok(ConnectionEstablishedResult::Reject);
        }

        let mut peers = self.peers.write();
        match peers.get_mut(&peer) {
            Some(context) => match context.state {
                PeerState::Connected {
                    ref mut dial_record,
                    ..
                } => match context.secondary_connection {
                    Some(_) => {
                        tracing::debug!(
                            target: LOG_TARGET,
                            ?peer,
                            connection_id = ?endpoint.connection_id(),
                            ?endpoint,
                            "secondary connection already exists, ignoring connection",
                        );

                        // insert address into the store only if we're the dialer
                        //
                        // if we're the listener, remote might have dialed with an ephemeral port
                        // which it might not be listening, making this address useless
                        if endpoint.is_listener() {
                            context.addresses.insert(AddressRecord::new(
                                &peer,
                                endpoint.address().clone(),
                                SCORE_CONNECT_SUCCESS,
                                None,
                            ))
                        }

                        return Ok(ConnectionEstablishedResult::Reject);
                    }
                    None => match dial_record.take() {
                        Some(record)
                            if record.connection_id() == &Some(endpoint.connection_id()) =>
                        {
                            tracing::debug!(
                                target: LOG_TARGET,
                                ?peer,
                                connection_id = ?endpoint.connection_id(),
                                address = ?endpoint.address(),
                                "dialed connection opened as secondary connection",
                            );

                            context.secondary_connection = Some(AddressRecord::new(
                                &peer,
                                endpoint.address().clone(),
                                SCORE_CONNECT_SUCCESS,
                                Some(endpoint.connection_id()),
                            ));
                        }
                        None => {
                            tracing::debug!(
                                target: LOG_TARGET,
                                ?peer,
                                connection_id = ?endpoint.connection_id(),
                                address = ?endpoint.address(),
                                "secondary connection",
                            );

                            context.secondary_connection = Some(AddressRecord::new(
                                &peer,
                                endpoint.address().clone(),
                                SCORE_CONNECT_SUCCESS,
                                Some(endpoint.connection_id()),
                            ));
                        }
                        Some(record) => {
                            tracing::warn!(
                                target: LOG_TARGET,
                                ?peer,
                                connection_id = ?endpoint.connection_id(),
                                address = ?endpoint.address(),
                                dial_record = ?record,
                                "unknown connection opened as secondary connection, discarding",
                            );

                            // Preserve the dial record.
                            *dial_record = Some(record);

                            return Ok(ConnectionEstablishedResult::Reject);
                        }
                    },
                },
                PeerState::Dialing { ref record, .. } => {
                    match record.connection_id() == &Some(endpoint.connection_id()) {
                        true => {
                            tracing::trace!(
                                target: LOG_TARGET,
                                ?peer,
                                connection_id = ?endpoint.connection_id(),
                                ?endpoint,
                                ?record,
                                "connection opened to remote",
                            );

                            context.state = PeerState::Connected {
                                record: record.clone(),
                                dial_record: None,
                            };
                        }
                        false => {
                            tracing::trace!(
                                target: LOG_TARGET,
                                ?peer,
                                connection_id = ?endpoint.connection_id(),
                                ?endpoint,
                                "connection opened by remote while local node was dialing",
                            );

                            context.state = PeerState::Connected {
                                record: AddressRecord::new(
                                    &peer,
                                    endpoint.address().clone(),
                                    SCORE_CONNECT_SUCCESS,
                                    Some(endpoint.connection_id()),
                                ),
                                dial_record: Some(record.clone()),
                            };
                        }
                    }
                }
                PeerState::Opening {
                    ref mut records,
                    connection_id,
                    ref transports,
                } => {
                    debug_assert!(std::matches!(endpoint, &Endpoint::Listener { .. }));

                    tracing::trace!(
                        target: LOG_TARGET,
                        ?peer,
                        dial_connection_id = ?connection_id,
                        dial_records = ?records,
                        dial_transports = ?transports,
                        listener_endpoint = ?endpoint,
                        "inbound connection while opening an outbound connection",
                    );

                    // cancel all pending dials
                    transports.iter().for_each(|transport| {
                        self.transports
                            .get_mut(transport)
                            .expect("transport to exist")
                            .cancel(connection_id);
                    });

                    // since an inbound connection was removed, the outbound connection can be
                    // removed from pending dials
                    //
                    // all records have the same `ConnectionId` so it doens't matter which of them
                    // is used to remove the pending dial
                    self.pending_connections.remove(
                        &records
                            .iter()
                            .next()
                            .expect("record to exist")
                            .1
                            .connection_id()
                            .expect("`ConnectionId` to exist"),
                    );

                    let record = match records.remove(endpoint.address()) {
                        Some(mut record) => {
                            record.update_score(SCORE_CONNECT_SUCCESS);
                            record.set_connection_id(endpoint.connection_id());
                            record
                        }
                        None => AddressRecord::new(
                            &peer,
                            endpoint.address().clone(),
                            SCORE_CONNECT_SUCCESS,
                            Some(endpoint.connection_id()),
                        ),
                    };
                    context.addresses.extend(records.iter().map(|(_, record)| record));

                    context.state = PeerState::Connected {
                        record,
                        dial_record: None,
                    };
                }
                PeerState::Disconnected {
                    ref mut dial_record,
                } => {
                    tracing::trace!(
                        target: LOG_TARGET,
                        ?peer,
                        connection_id = ?endpoint.connection_id(),
                        ?endpoint,
                        ?dial_record,
                        "connection opened by remote or delayed dial succeeded",
                    );

                    let (record, dial_record) = match dial_record.take() {
                        Some(mut dial_record) =>
                            if dial_record.address() == endpoint.address() {
                                dial_record.set_connection_id(endpoint.connection_id());
                                (dial_record, None)
                            } else {
                                (
                                    AddressRecord::new(
                                        &peer,
                                        endpoint.address().clone(),
                                        SCORE_CONNECT_SUCCESS,
                                        Some(endpoint.connection_id()),
                                    ),
                                    Some(dial_record),
                                )
                            },
                        None => (
                            AddressRecord::new(
                                &peer,
                                endpoint.address().clone(),
                                SCORE_CONNECT_SUCCESS,
                                Some(endpoint.connection_id()),
                            ),
                            None,
                        ),
                    };

                    context.state = PeerState::Connected {
                        record,
                        dial_record,
                    };
                }
            },
            None => {
                peers.insert(
                    peer,
                    PeerContext {
                        state: PeerState::Connected {
                            record: AddressRecord::new(
                                &peer,
                                endpoint.address().clone(),
                                SCORE_CONNECT_SUCCESS,
                                Some(endpoint.connection_id()),
                            ),
                            dial_record: None,
                        },
                        addresses: AddressStore::new(),
                        secondary_connection: None,
                    },
                );
            }
        }

        Ok(ConnectionEstablishedResult::Accept)
    }

    fn on_connection_opened(
        &mut self,
        transport: SupportedTransport,
        connection_id: ConnectionId,
        address: Multiaddr,
    ) -> crate::Result<()> {
        let Some(peer) = self.pending_connections.remove(&connection_id) else {
            tracing::warn!(
                target: LOG_TARGET,
                ?connection_id,
                ?transport,
                ?address,
                "connection opened but dial record doesn't exist",
            );

            debug_assert!(false);
            return Err(Error::InvalidState);
        };

        let mut peers = self.peers.write();
        let context = peers.get_mut(&peer).ok_or_else(|| {
            tracing::warn!(
                target: LOG_TARGET,
                ?peer,
                ?connection_id,
                "connection opened but peer doesn't exist",
            );

            debug_assert!(false);
            Error::InvalidState
        })?;

        match std::mem::replace(
            &mut context.state,
            PeerState::Disconnected { dial_record: None },
        ) {
            PeerState::Opening {
                mut records,
                connection_id,
                transports,
            } => {
                tracing::trace!(
                    target: LOG_TARGET,
                    ?peer,
                    ?connection_id,
                    ?address,
                    ?transport,
                    "connection opened to peer",
                );

                // cancel open attempts for other transports as connection already exists
                for transport in transports.iter() {
                    self.transports
                        .get_mut(transport)
                        .expect("transport to exist")
                        .cancel(connection_id);
                }

                // set peer state to `Dialing` to signal that the connection is fully opening
                //
                // set the succeeded `AddressRecord` as the one that is used for dialing and move
                // all other address records back to `AddressStore`. and ask
                // transport to negotiate the
                let mut dial_record = records.remove(&address).expect("address to exist");
                dial_record.update_score(SCORE_CONNECT_SUCCESS);

                // negotiate the connection
                match self
                    .transports
                    .get_mut(&transport)
                    .expect("transport to exist")
                    .negotiate(connection_id)
                {
                    Ok(()) => {
                        tracing::trace!(
                            target: LOG_TARGET,
                            ?peer,
                            ?connection_id,
                            ?dial_record,
                            ?transport,
                            "negotiation started"
                        );

                        self.pending_connections.insert(connection_id, peer);

                        context.state = PeerState::Dialing {
                            record: dial_record,
                        };

                        for (_, record) in records {
                            context.addresses.insert(record);
                        }

                        Ok(())
                    }
                    Err(error) => {
                        tracing::warn!(
                            target: LOG_TARGET,
                            ?peer,
                            ?connection_id,
                            ?error,
                            "failed to negotiate connection",
                        );
                        context.state = PeerState::Disconnected { dial_record: None };

                        debug_assert!(false);
                        Err(Error::InvalidState)
                    }
                }
            }
            state => {
                tracing::warn!(
                    target: LOG_TARGET,
                    ?peer,
                    ?connection_id,
                    ?state,
                    "connection opened but `PeerState` is not `Opening`",
                );
                context.state = state;

                debug_assert!(false);
                Err(Error::InvalidState)
            }
        }
    }

    /// Handle open failure for dialing attempt for `transport`
    fn on_open_failure(
        &mut self,
        transport: SupportedTransport,
        connection_id: ConnectionId,
    ) -> crate::Result<Option<PeerId>> {
        let Some(peer) = self.pending_connections.remove(&connection_id) else {
            tracing::warn!(
                target: LOG_TARGET,
                ?connection_id,
                "open failure but dial record doesn't exist",
            );

            debug_assert!(false);
            return Err(Error::InvalidState);
        };

        let mut peers = self.peers.write();
        let context = peers.get_mut(&peer).ok_or_else(|| {
            tracing::warn!(
                target: LOG_TARGET,
                ?peer,
                ?connection_id,
                "open failure but peer doesn't exist",
            );

            debug_assert!(false);
            Error::InvalidState
        })?;

        match std::mem::replace(
            &mut context.state,
            PeerState::Disconnected { dial_record: None },
        ) {
            PeerState::Opening {
                records,
                connection_id,
                mut transports,
            } => {
                tracing::trace!(
                    target: LOG_TARGET,
                    ?peer,
                    ?connection_id,
                    ?transport,
                    "open failure for peer",
                );
                transports.remove(&transport);

                if transports.is_empty() {
                    for (_, mut record) in records {
                        record.update_score(SCORE_CONNECT_FAILURE);
                        context.addresses.insert(record);
                    }

                    tracing::trace!(
                        target: LOG_TARGET,
                        ?peer,
                        ?connection_id,
                        "open failure for last transport",
                    );

                    return Ok(Some(peer));
                }

                self.pending_connections.insert(connection_id, peer);
                context.state = PeerState::Opening {
                    records,
                    connection_id,
                    transports,
                };

                Ok(None)
            }
            state => {
                tracing::warn!(
                    target: LOG_TARGET,
                    ?peer,
                    ?connection_id,
                    ?state,
                    "open failure but `PeerState` is not `Opening`",
                );
                context.state = state;

                debug_assert!(false);
                Err(Error::InvalidState)
            }
        }
    }

    /// Poll next event from [`crate::transport::manager::TransportManager`].
    pub async fn next(&mut self) -> Option<TransportEvent> {
        loop {
            tokio::select! {
                event = self.event_rx.recv() => match event? {
                    TransportManagerEvent::ConnectionClosed {
                        peer,
                        connection: connection_id,
                    } => match self.on_connection_closed(peer, connection_id) {
                        Ok(None) => {}
                        Ok(Some(event)) => return Some(event),
                        Err(error) => tracing::error!(
                            target: LOG_TARGET,
                            ?error,
                            "failed to handle closed connection",
                        ),
                    }
                },
                command = self.cmd_rx.recv() => match command? {
                    InnerTransportManagerCommand::DialPeer { peer } => {
                        if let Err(error) = self.dial(peer).await {
                            tracing::debug!(target: LOG_TARGET, ?peer, ?error, "failed to dial peer")
                        }
                    }
                    InnerTransportManagerCommand::DialAddress { address } => {
                        if let Err(error) = self.dial_address(address).await {
                            tracing::debug!(target: LOG_TARGET, ?error, "failed to dial peer")
                        }
                    }
                },
                event = self.transports.next() => {
                    let (transport, event) = event?;

                    match event {
                        TransportEvent::DialFailure { connection_id, address, error } => {
                            tracing::debug!(
                                target: LOG_TARGET,
                                ?connection_id,
                                ?address,
                                ?error,
                                "failed to dial peer",
                            );

                            if let Ok(()) = self.on_dial_failure(connection_id) {
                                match address.iter().last() {
                                    Some(Protocol::P2p(hash)) => match PeerId::from_multihash(hash) {
                                        Ok(peer) => {
                                            tracing::trace!(
                                                target: LOG_TARGET,
                                                ?connection_id,
                                                ?error,
                                                ?address,
                                                num_protocols = self.protocols.len(),
                                                "dial failure, notify protocols",
                                            );

                                            for (protocol, context) in &self.protocols {
                                                tracing::trace!(
                                                    target: LOG_TARGET,
                                                    ?connection_id,
                                                    ?error,
                                                    ?address,
                                                    ?protocol,
                                                    "dial failure, notify protocol",
                                                );
                                                match context.tx.try_send(InnerTransportEvent::DialFailure {
                                                    peer,
                                                    address: address.clone(),
                                                }) {
                                                    Ok(()) => {}
                                                    Err(_) => {
                                                        tracing::trace!(
                                                            target: LOG_TARGET,
                                                            ?connection_id,
                                                            ?error,
                                                            ?address,
                                                            ?protocol,
                                                            "dial failure, channel to protocol clogged, use await",
                                                        );
                                                        let _ = context
                                                            .tx
                                                            .send(InnerTransportEvent::DialFailure {
                                                                peer,
                                                                address: address.clone(),
                                                            })
                                                            .await;
                                                    }
                                                }
                                            }

                                            tracing::trace!(
                                                target: LOG_TARGET,
                                                ?connection_id,
                                                ?error,
                                                ?address,
                                                "all protocols notified",
                                            );
                                        }
                                        Err(error) => {
                                            tracing::warn!(
                                                target: LOG_TARGET,
                                                ?address,
                                                ?connection_id,
                                                ?error,
                                                "failed to parse `PeerId` from `Multiaddr`",
                                            );
                                            debug_assert!(false);
                                        }
                                    },
                                    _ => {
                                        tracing::warn!(target: LOG_TARGET, ?address, ?connection_id, "address doesn't contain `PeerId`");
                                        debug_assert!(false);
                                    }
                                }

                                return Some(TransportEvent::DialFailure {
                                    connection_id,
                                    address,
                                    error,
                                })
                            }
                        }
                        TransportEvent::ConnectionEstablished { peer, endpoint } => {
                            match self.on_connection_established(peer, &endpoint) {
                                Err(error) => {
                                    tracing::debug!(
                                        target: LOG_TARGET,
                                        ?peer,
                                        ?endpoint,
                                        ?error,
                                        "failed to handle established connection",
                                    );

                                    let _ = self
                                        .transports
                                        .get_mut(&transport)
                                        .expect("transport to exist")
                                        .reject(endpoint.connection_id());
                                }
                                Ok(ConnectionEstablishedResult::Accept) => {
                                    tracing::trace!(
                                        target: LOG_TARGET,
                                        ?peer,
                                        ?endpoint,
                                        "accept connection",
                                    );

                                    let _ = self
                                        .transports
                                        .get_mut(&transport)
                                        .expect("transport to exist")
                                        .accept(endpoint.connection_id());

                                    return Some(TransportEvent::ConnectionEstablished {
                                        peer,
                                        endpoint,
                                    });
                                }
                                Ok(ConnectionEstablishedResult::Reject) => {
                                    tracing::trace!(
                                        target: LOG_TARGET,
                                        ?peer,
                                        ?endpoint,
                                        "reject connection",
                                    );

                                    let _ = self
                                        .transports
                                        .get_mut(&transport)
                                        .expect("transport to exist")
                                        .reject(endpoint.connection_id());
                                }
                            }
                        }
                        TransportEvent::ConnectionOpened { connection_id, address } => {
                            if let Err(error) = self.on_connection_opened(transport, connection_id, address) {
                                tracing::debug!(
                                    target: LOG_TARGET,
                                    ?connection_id,
                                    ?error,
                                    "failed to handle opened connection",
                                );
                            }
                        }
                        TransportEvent::OpenFailure { connection_id } => {
                            match self.on_open_failure(transport, connection_id) {
                                Err(error) => tracing::debug!(
                                    target: LOG_TARGET,
                                    ?connection_id,
                                    ?error,
                                    "failed to handle opened connection",
                                ),
                                Ok(Some(peer)) => {
                                    tracing::trace!(
                                        target: LOG_TARGET,
                                        ?peer,
                                        ?connection_id,
                                        num_protocols = self.protocols.len(),
                                        "inform protocols about open failure",
                                    );

                                    for (protocol, context) in &self.protocols {
                                        let _ = match context
                                            .tx
                                            .try_send(InnerTransportEvent::DialFailure {
                                                peer,
                                                address: Multiaddr::empty(),
                                            }) {
                                            Ok(_) => Ok(()),
                                            Err(_) => {
                                                tracing::trace!(
                                                    target: LOG_TARGET,
                                                    ?peer,
                                                    %protocol,
                                                    ?connection_id,
                                                    "call to protocol would, block try sending in a blocking way",
                                                );

                                                context
                                                    .tx
                                                    .send(InnerTransportEvent::DialFailure {
                                                        peer,
                                                        address: Multiaddr::empty(),
                                                    })
                                                    .await
                                            }
                                        };
                                    }

                                    return Some(TransportEvent::DialFailure {
                                        connection_id,
                                        address: Multiaddr::empty(),
                                        error: Error::Unknown,
                                    })
                                }
                                Ok(None) => {}
                            }
                        }
                        event => panic!("event not supported: {event:?}"),
                    }
                },
            }
        }
    }
}

#[cfg(test)]
mod tests {
    use limits::ConnectionLimitsConfig;

    use super::*;
    use crate::{
        crypto::ed25519::Keypair, executor::DefaultExecutor, transport::dummy::DummyTransport,
    };
    use std::{
        net::{Ipv4Addr, Ipv6Addr},
        sync::Arc,
    };

    /// Setup TCP address and connection id.
    fn setup_dial_addr(peer: PeerId, connection_id: u16) -> (Multiaddr, ConnectionId) {
        let dial_address = Multiaddr::empty()
            .with(Protocol::Ip4(Ipv4Addr::new(127, 0, 0, 1)))
            .with(Protocol::Tcp(8888 + connection_id))
            .with(Protocol::P2p(
                Multihash::from_bytes(&peer.to_bytes()).unwrap(),
            ));
        let connection_id = ConnectionId::from(connection_id as usize);

        (dial_address, connection_id)
    }

    #[test]
    #[should_panic]
    #[cfg(debug_assertions)]
    fn duplicate_protocol() {
        let sink = BandwidthSink::new();
        let (mut manager, _handle) = TransportManager::new(
            Keypair::generate(),
            HashSet::new(),
            sink,
            8usize,
            ConnectionLimitsConfig::default(),
        );

        manager.register_protocol(
            ProtocolName::from("/notif/1"),
            Vec::new(),
            ProtocolCodec::UnsignedVarint(None),
        );
        manager.register_protocol(
            ProtocolName::from("/notif/1"),
            Vec::new(),
            ProtocolCodec::UnsignedVarint(None),
        );
    }

    #[test]
    #[should_panic]
    #[cfg(debug_assertions)]
    fn fallback_protocol_as_duplicate_main_protocol() {
        let sink = BandwidthSink::new();
        let (mut manager, _handle) = TransportManager::new(
            Keypair::generate(),
            HashSet::new(),
            sink,
            8usize,
            ConnectionLimitsConfig::default(),
        );

        manager.register_protocol(
            ProtocolName::from("/notif/1"),
            Vec::new(),
            ProtocolCodec::UnsignedVarint(None),
        );
        manager.register_protocol(
            ProtocolName::from("/notif/2"),
            vec![
                ProtocolName::from("/notif/2/new"),
                ProtocolName::from("/notif/1"),
            ],
            ProtocolCodec::UnsignedVarint(None),
        );
    }

    #[test]
    #[should_panic]
    #[cfg(debug_assertions)]
    fn duplicate_fallback_protocol() {
        let sink = BandwidthSink::new();
        let (mut manager, _handle) = TransportManager::new(
            Keypair::generate(),
            HashSet::new(),
            sink,
            8usize,
            ConnectionLimitsConfig::default(),
        );

        manager.register_protocol(
            ProtocolName::from("/notif/1"),
            vec![
                ProtocolName::from("/notif/1/new"),
                ProtocolName::from("/notif/1"),
            ],
            ProtocolCodec::UnsignedVarint(None),
        );
        manager.register_protocol(
            ProtocolName::from("/notif/2"),
            vec![
                ProtocolName::from("/notif/2/new"),
                ProtocolName::from("/notif/1/new"),
            ],
            ProtocolCodec::UnsignedVarint(None),
        );
    }

    #[test]
    #[should_panic]
    #[cfg(debug_assertions)]
    fn duplicate_transport() {
        let sink = BandwidthSink::new();
        let (mut manager, _handle) = TransportManager::new(
            Keypair::generate(),
            HashSet::new(),
            sink,
            8usize,
            ConnectionLimitsConfig::default(),
        );

        manager.register_transport(SupportedTransport::Tcp, Box::new(DummyTransport::new()));
        manager.register_transport(SupportedTransport::Tcp, Box::new(DummyTransport::new()));
    }

    #[tokio::test]
    async fn tried_to_self_using_peer_id() {
        let keypair = Keypair::generate();
        let local_peer_id = PeerId::from_public_key(&keypair.public().into());
        let sink = BandwidthSink::new();
        let (mut manager, _handle) = TransportManager::new(
            keypair,
            HashSet::new(),
            sink,
            8usize,
            ConnectionLimitsConfig::default(),
        );

        assert!(manager.dial(local_peer_id).await.is_err());
    }

    #[tokio::test]
    async fn try_to_dial_over_disabled_transport() {
        let (mut manager, _handle) = TransportManager::new(
            Keypair::generate(),
            HashSet::new(),
            BandwidthSink::new(),
            8usize,
            ConnectionLimitsConfig::default(),
        );
        let _handle = manager.transport_handle(Arc::new(DefaultExecutor {}));
        manager.register_transport(SupportedTransport::Tcp, Box::new(DummyTransport::new()));

        let address = Multiaddr::empty()
            .with(Protocol::Ip4(Ipv4Addr::new(127, 0, 0, 1)))
            .with(Protocol::Udp(8888))
            .with(Protocol::QuicV1)
            .with(Protocol::P2p(
                Multihash::from_bytes(&PeerId::random().to_bytes()).unwrap(),
            ));

        assert!(std::matches!(
            manager.dial_address(address).await,
            Err(Error::TransportNotSupported(_))
        ));
    }

    #[tokio::test]
    async fn successful_dial_reported_to_transport_manager() {
        let _ = tracing_subscriber::fmt()
            .with_env_filter(tracing_subscriber::EnvFilter::from_default_env())
            .try_init();

        let (mut manager, _handle) = TransportManager::new(
            Keypair::generate(),
            HashSet::new(),
            BandwidthSink::new(),
            8usize,
            ConnectionLimitsConfig::default(),
        );
        let peer = PeerId::random();
        let dial_address = Multiaddr::empty()
            .with(Protocol::Ip4(Ipv4Addr::new(127, 0, 0, 1)))
            .with(Protocol::Tcp(8888))
            .with(Protocol::P2p(
                Multihash::from_bytes(&peer.to_bytes()).unwrap(),
            ));

        let transport = Box::new({
            let mut transport = DummyTransport::new();
            transport.inject_event(TransportEvent::ConnectionEstablished {
                peer,
                endpoint: Endpoint::dialer(dial_address.clone(), ConnectionId::from(0usize)),
            });
            transport
        });
        manager.register_transport(SupportedTransport::Tcp, transport);

        assert!(manager.dial_address(dial_address.clone()).await.is_ok());
        assert!(!manager.pending_connections.is_empty());

        {
            let peers = manager.peers.read();

            match peers.get(&peer) {
                Some(PeerContext {
                    state: PeerState::Dialing { .. },
                    ..
                }) => {}
                state => panic!("invalid state for peer: {state:?}"),
            }
        }

        match manager.next().await.unwrap() {
            TransportEvent::ConnectionEstablished {
                peer: event_peer,
                endpoint: event_endpoint,
                ..
            } => {
                assert_eq!(peer, event_peer);
                assert_eq!(
                    event_endpoint,
                    Endpoint::dialer(dial_address.clone(), ConnectionId::from(0usize))
                )
            }
            event => panic!("invalid event: {event:?}"),
        }
    }

    #[tokio::test]
    async fn try_to_dial_same_peer_twice() {
        let _ = tracing_subscriber::fmt()
            .with_env_filter(tracing_subscriber::EnvFilter::from_default_env())
            .try_init();

        let (mut manager, _handle) = TransportManager::new(
            Keypair::generate(),
            HashSet::new(),
            BandwidthSink::new(),
            8usize,
            ConnectionLimitsConfig::default(),
        );
        let _handle = manager.transport_handle(Arc::new(DefaultExecutor {}));
        manager.register_transport(SupportedTransport::Tcp, Box::new(DummyTransport::new()));

        let peer = PeerId::random();
        let dial_address = Multiaddr::empty()
            .with(Protocol::Ip4(Ipv4Addr::new(127, 0, 0, 1)))
            .with(Protocol::Tcp(8888))
            .with(Protocol::P2p(
                Multihash::from_bytes(&peer.to_bytes()).unwrap(),
            ));

        assert!(manager.dial_address(dial_address.clone()).await.is_ok());
        assert_eq!(manager.pending_connections.len(), 1);

        assert!(manager.dial_address(dial_address.clone()).await.is_ok());
        assert_eq!(manager.pending_connections.len(), 1);
    }

    #[tokio::test]
    async fn try_to_dial_same_peer_twice_diffrent_address() {
        let _ = tracing_subscriber::fmt()
            .with_env_filter(tracing_subscriber::EnvFilter::from_default_env())
            .try_init();

        let (mut manager, _handle) = TransportManager::new(
            Keypair::generate(),
            HashSet::new(),
            BandwidthSink::new(),
            8usize,
            ConnectionLimitsConfig::default(),
        );
        let _handle = manager.transport_handle(Arc::new(DefaultExecutor {}));
        manager.register_transport(SupportedTransport::Tcp, Box::new(DummyTransport::new()));

        let peer = PeerId::random();

        assert!(manager
            .dial_address(
                Multiaddr::empty()
                    .with(Protocol::Ip4(Ipv4Addr::new(127, 0, 0, 1)))
                    .with(Protocol::Tcp(8888))
                    .with(Protocol::P2p(
                        Multihash::from_bytes(&peer.to_bytes()).unwrap(),
                    ))
            )
            .await
            .is_ok());
        assert_eq!(manager.pending_connections.len(), 1);

        assert!(manager
            .dial_address(
                Multiaddr::empty()
                    .with(Protocol::Ip6(Ipv6Addr::new(0, 0, 0, 0, 0, 0, 0, 1)))
                    .with(Protocol::Tcp(8888))
                    .with(Protocol::P2p(
                        Multihash::from_bytes(&peer.to_bytes()).unwrap(),
                    ))
            )
            .await
            .is_ok());
        assert_eq!(manager.pending_connections.len(), 1);
    }

    #[tokio::test]
    async fn dial_non_existent_peer() {
        let _ = tracing_subscriber::fmt()
            .with_env_filter(tracing_subscriber::EnvFilter::from_default_env())
            .try_init();

        let (mut manager, _handle) = TransportManager::new(
            Keypair::generate(),
            HashSet::new(),
            BandwidthSink::new(),
            8usize,
            ConnectionLimitsConfig::default(),
        );
        let _handle = manager.transport_handle(Arc::new(DefaultExecutor {}));
        manager.register_transport(SupportedTransport::Tcp, Box::new(DummyTransport::new()));

        assert!(manager.dial(PeerId::random()).await.is_err());
    }

    #[tokio::test]
    async fn dial_non_peer_with_no_known_addresses() {
        let _ = tracing_subscriber::fmt()
            .with_env_filter(tracing_subscriber::EnvFilter::from_default_env())
            .try_init();

        let (mut manager, _handle) = TransportManager::new(
            Keypair::generate(),
            HashSet::new(),
            BandwidthSink::new(),
            8usize,
            ConnectionLimitsConfig::default(),
        );
        let _handle = manager.transport_handle(Arc::new(DefaultExecutor {}));
        manager.register_transport(SupportedTransport::Tcp, Box::new(DummyTransport::new()));

        let peer = PeerId::random();
        manager.peers.write().insert(
            peer,
            PeerContext {
                state: PeerState::Disconnected { dial_record: None },
                addresses: AddressStore::new(),
                secondary_connection: None,
            },
        );

        assert!(manager.dial(peer).await.is_err());
    }

    #[tokio::test]
    async fn check_supported_transport_when_adding_known_address() {
        let _ = tracing_subscriber::fmt()
            .with_env_filter(tracing_subscriber::EnvFilter::from_default_env())
            .try_init();

        let (_manager, handle) = TransportManager::new(
            Keypair::generate(),
            HashSet::from_iter([SupportedTransport::Tcp, SupportedTransport::Quic]),
            BandwidthSink::new(),
            8usize,
            ConnectionLimitsConfig::default(),
        );

        // ipv6
        let address = Multiaddr::empty()
            .with(Protocol::Ip6(Ipv6Addr::new(0, 0, 0, 0, 0, 0, 0, 1)))
            .with(Protocol::Tcp(8888))
            .with(Protocol::P2p(
                Multihash::from_bytes(&PeerId::random().to_bytes()).unwrap(),
            ));
        assert!(handle.supported_transport(&address));

        // ipv4
        let address = Multiaddr::empty()
            .with(Protocol::Ip4(Ipv4Addr::new(127, 0, 0, 1)))
            .with(Protocol::Tcp(8888))
            .with(Protocol::P2p(
                Multihash::from_bytes(&PeerId::random().to_bytes()).unwrap(),
            ));
        assert!(handle.supported_transport(&address));

        // quic
        let address = Multiaddr::empty()
            .with(Protocol::Ip4(Ipv4Addr::new(127, 0, 0, 1)))
            .with(Protocol::Udp(8888))
            .with(Protocol::QuicV1)
            .with(Protocol::P2p(
                Multihash::from_bytes(&PeerId::random().to_bytes()).unwrap(),
            ));
        assert!(handle.supported_transport(&address));

        // websocket
        let address = Multiaddr::empty()
            .with(Protocol::Ip4(Ipv4Addr::new(127, 0, 0, 1)))
            .with(Protocol::Tcp(8888))
            .with(Protocol::Ws(std::borrow::Cow::Owned("/".to_string())));
        assert!(!handle.supported_transport(&address));

        // websocket secure
        let address = Multiaddr::empty()
            .with(Protocol::Ip4(Ipv4Addr::new(127, 0, 0, 1)))
            .with(Protocol::Tcp(8888))
            .with(Protocol::Wss(std::borrow::Cow::Owned("/".to_string())));
        assert!(!handle.supported_transport(&address));
    }

    // local node tried to dial a node and it failed but in the mean
    // time the remote node dialed local node and that succeeded.
    #[tokio::test]
    async fn on_dial_failure_already_connected() {
        let _ = tracing_subscriber::fmt()
            .with_env_filter(tracing_subscriber::EnvFilter::from_default_env())
            .try_init();

        let (mut manager, _handle) = TransportManager::new(
            Keypair::generate(),
            HashSet::new(),
            BandwidthSink::new(),
            8usize,
            ConnectionLimitsConfig::default(),
        );
        let _handle = manager.transport_handle(Arc::new(DefaultExecutor {}));
        manager.register_transport(SupportedTransport::Tcp, Box::new(DummyTransport::new()));

        let peer = PeerId::random();
        let dial_address = Multiaddr::empty()
            .with(Protocol::Ip4(Ipv4Addr::new(127, 0, 0, 1)))
            .with(Protocol::Tcp(8888))
            .with(Protocol::P2p(
                Multihash::from_bytes(&peer.to_bytes()).unwrap(),
            ));
        let connect_address = Multiaddr::empty()
            .with(Protocol::Ip4(Ipv4Addr::new(192, 168, 1, 173)))
            .with(Protocol::Tcp(8888))
            .with(Protocol::P2p(
                Multihash::from_bytes(&peer.to_bytes()).unwrap(),
            ));
        assert!(manager.dial_address(dial_address.clone()).await.is_ok());
        assert_eq!(manager.pending_connections.len(), 1);

        match &manager.peers.read().get(&peer).unwrap().state {
            PeerState::Dialing { record } => {
                assert_eq!(record.address(), &dial_address);
            }
            state => panic!("invalid state for peer: {state:?}"),
        }

        // remote peer connected to local node from a different address that was dialed
        manager
            .on_connection_established(
                peer,
                &Endpoint::dialer(connect_address, ConnectionId::from(1usize)),
            )
            .unwrap();

        // dialing the peer failed
        manager.on_dial_failure(ConnectionId::from(0usize)).unwrap();

        let peers = manager.peers.read();
        let peer = peers.get(&peer).unwrap();

        match &peer.state {
            PeerState::Connected { dial_record, .. } => {
                assert!(dial_record.is_none());
                assert!(peer.addresses.contains(&dial_address));
            }
            state => panic!("invalid state: {state:?}"),
        }
    }

    // local node tried to dial a node and it failed but in the mean
    // time the remote node dialed local node and that succeeded.
    //
    // while the dial was still in progresss, the remote node disconnected after which
    // the dial failure was reported.
    #[tokio::test]
    async fn on_dial_failure_already_connected_and_disconnected() {
        let _ = tracing_subscriber::fmt()
            .with_env_filter(tracing_subscriber::EnvFilter::from_default_env())
            .try_init();

        let (mut manager, _handle) = TransportManager::new(
            Keypair::generate(),
            HashSet::new(),
            BandwidthSink::new(),
            8usize,
            ConnectionLimitsConfig::default(),
        );
        let _handle = manager.transport_handle(Arc::new(DefaultExecutor {}));
        manager.register_transport(SupportedTransport::Tcp, Box::new(DummyTransport::new()));

        let peer = PeerId::random();
        let dial_address = Multiaddr::empty()
            .with(Protocol::Ip4(Ipv4Addr::new(127, 0, 0, 1)))
            .with(Protocol::Tcp(8888))
            .with(Protocol::P2p(
                Multihash::from_bytes(&peer.to_bytes()).unwrap(),
            ));
        let connect_address = Multiaddr::empty()
            .with(Protocol::Ip4(Ipv4Addr::new(192, 168, 1, 173)))
            .with(Protocol::Tcp(8888))
            .with(Protocol::P2p(
                Multihash::from_bytes(&peer.to_bytes()).unwrap(),
            ));
        assert!(manager.dial_address(dial_address.clone()).await.is_ok());
        assert_eq!(manager.pending_connections.len(), 1);

        match &manager.peers.read().get(&peer).unwrap().state {
            PeerState::Dialing { record } => {
                assert_eq!(record.address(), &dial_address);
            }
            state => panic!("invalid state for peer: {state:?}"),
        }

        // remote peer connected to local node from a different address that was dialed
        manager
            .on_connection_established(
                peer,
                &Endpoint::listener(connect_address, ConnectionId::from(1usize)),
            )
            .unwrap();

        // connection to remote was closed while the dial was still in progress
        manager.on_connection_closed(peer, ConnectionId::from(1usize)).unwrap();

        // verify that the peer state is `Disconnected`
        {
            let peers = manager.peers.read();
            let peer = peers.get(&peer).unwrap();

            match &peer.state {
                PeerState::Disconnected {
                    dial_record: Some(dial_record),
                    ..
                } => {
                    assert_eq!(dial_record.address(), &dial_address);
                }
                state => panic!("invalid state: {state:?}"),
            }
        }

        // dialing the peer failed
        manager.on_dial_failure(ConnectionId::from(0usize)).unwrap();

        let peers = manager.peers.read();
        let peer = peers.get(&peer).unwrap();

        match &peer.state {
            PeerState::Disconnected {
                dial_record: None, ..
            } => {
                assert!(peer.addresses.contains(&dial_address));
            }
            state => panic!("invalid state: {state:?}"),
        }
    }

    // local node tried to dial a node and it failed but in the mean
    // time the remote node dialed local node and that succeeded.
    //
    // while the dial was still in progresss, the remote node disconnected after which
    // the dial failure was reported.
    #[tokio::test]
    async fn on_dial_success_while_connected_and_disconnected() {
        let _ = tracing_subscriber::fmt()
            .with_env_filter(tracing_subscriber::EnvFilter::from_default_env())
            .try_init();

        let (mut manager, _handle) = TransportManager::new(
            Keypair::generate(),
            HashSet::new(),
            BandwidthSink::new(),
            8usize,
            ConnectionLimitsConfig::default(),
        );
        let _handle = manager.transport_handle(Arc::new(DefaultExecutor {}));
        manager.register_transport(SupportedTransport::Tcp, Box::new(DummyTransport::new()));

        let peer = PeerId::random();
        let dial_address = Multiaddr::empty()
            .with(Protocol::Ip4(Ipv4Addr::new(127, 0, 0, 1)))
            .with(Protocol::Tcp(8888))
            .with(Protocol::P2p(
                Multihash::from_bytes(&peer.to_bytes()).unwrap(),
            ));
        let connect_address = Multiaddr::empty()
            .with(Protocol::Ip4(Ipv4Addr::new(192, 168, 1, 173)))
            .with(Protocol::Tcp(8888))
            .with(Protocol::P2p(
                Multihash::from_bytes(&peer.to_bytes()).unwrap(),
            ));
        assert!(manager.dial_address(dial_address.clone()).await.is_ok());
        assert_eq!(manager.pending_connections.len(), 1);

        match &manager.peers.read().get(&peer).unwrap().state {
            PeerState::Dialing { record } => {
                assert_eq!(record.address(), &dial_address);
            }
            state => panic!("invalid state for peer: {state:?}"),
        }

        // remote peer connected to local node from a different address that was dialed
        manager
            .on_connection_established(
                peer,
                &Endpoint::listener(connect_address, ConnectionId::from(1usize)),
            )
            .unwrap();

        // connection to remote was closed while the dial was still in progress
        manager.on_connection_closed(peer, ConnectionId::from(1usize)).unwrap();

        // verify that the peer state is `Disconnected`
        {
            let peers = manager.peers.read();
            let peer = peers.get(&peer).unwrap();

            match &peer.state {
                PeerState::Disconnected {
                    dial_record: Some(dial_record),
                    ..
                } => {
                    assert_eq!(dial_record.address(), &dial_address);
                }
                state => panic!("invalid state: {state:?}"),
            }
        }

        // the original dial succeeded
        manager
            .on_connection_established(
                peer,
                &Endpoint::dialer(dial_address, ConnectionId::from(0usize)),
            )
            .unwrap();

        let peers = manager.peers.read();
        let peer = peers.get(&peer).unwrap();

        match &peer.state {
            PeerState::Connected {
                dial_record: None, ..
            } => {}
            state => panic!("invalid state: {state:?}"),
        }
    }

    #[tokio::test]
    async fn secondary_connection_is_tracked() {
        let _ = tracing_subscriber::fmt()
            .with_env_filter(tracing_subscriber::EnvFilter::from_default_env())
            .try_init();

        let (mut manager, _handle) = TransportManager::new(
            Keypair::generate(),
            HashSet::new(),
            BandwidthSink::new(),
            8usize,
            ConnectionLimitsConfig::default(),
        );
        manager.register_transport(SupportedTransport::Tcp, Box::new(DummyTransport::new()));

        let peer = PeerId::random();
        let address1 = Multiaddr::empty()
            .with(Protocol::Ip4(Ipv4Addr::new(127, 0, 0, 1)))
            .with(Protocol::Tcp(8888))
            .with(Protocol::P2p(
                Multihash::from_bytes(&peer.to_bytes()).unwrap(),
            ));
        let address2 = Multiaddr::empty()
            .with(Protocol::Ip4(Ipv4Addr::new(192, 168, 1, 173)))
            .with(Protocol::Tcp(8888))
            .with(Protocol::P2p(
                Multihash::from_bytes(&peer.to_bytes()).unwrap(),
            ));
        let address3 = Multiaddr::empty()
            .with(Protocol::Ip4(Ipv4Addr::new(192, 168, 10, 64)))
            .with(Protocol::Tcp(9999))
            .with(Protocol::P2p(
                Multihash::from_bytes(&peer.to_bytes()).unwrap(),
            ));

        // remote peer connected to local node
        let established_result = manager
            .on_connection_established(
                peer,
                &Endpoint::listener(address1, ConnectionId::from(0usize)),
            )
            .unwrap();
        assert_eq!(established_result, ConnectionEstablishedResult::Accept);

        // verify that the peer state is `Connected` with no secondary connection
        {
            let peers = manager.peers.read();
            let peer = peers.get(&peer).unwrap();

            match &peer.state {
                PeerState::Connected {
                    dial_record: None, ..
                } => {
                    assert!(peer.secondary_connection.is_none());
                }
                state => panic!("invalid state: {state:?}"),
            }
        }

        // second connection is established, verify that the secondary connection is tracked
        let established_result = manager
            .on_connection_established(
                peer,
                &Endpoint::listener(address2.clone(), ConnectionId::from(1usize)),
            )
            .unwrap();
        assert_eq!(established_result, ConnectionEstablishedResult::Accept);

        let peers = manager.peers.read();
        let context = peers.get(&peer).unwrap();

        match &context.state {
            PeerState::Connected {
                dial_record: None, ..
            } => {
                let seconary_connection = context.secondary_connection.as_ref().unwrap();
                assert_eq!(seconary_connection.address(), &address2);
                assert_eq!(seconary_connection.score(), SCORE_CONNECT_SUCCESS);
            }
            state => panic!("invalid state: {state:?}"),
        }
        drop(peers);

        // tertiary connection is ignored
        let established_result = manager
            .on_connection_established(
                peer,
                &Endpoint::listener(address3.clone(), ConnectionId::from(2usize)),
            )
            .unwrap();
        assert_eq!(established_result, ConnectionEstablishedResult::Reject);

        let peers = manager.peers.read();
        let peer = peers.get(&peer).unwrap();

        match &peer.state {
            PeerState::Connected {
                dial_record: None, ..
            } => {
                let seconary_connection = peer.secondary_connection.as_ref().unwrap();
                assert_eq!(seconary_connection.address(), &address2);
                assert_eq!(seconary_connection.score(), SCORE_CONNECT_SUCCESS);
                assert!(peer.addresses.contains(&address3));
            }
            state => panic!("invalid state: {state:?}"),
        }
    }

    #[tokio::test]
    async fn secondary_connection_with_different_dial_endpoint_is_rejected() {
        let _ = tracing_subscriber::fmt()
            .with_env_filter(tracing_subscriber::EnvFilter::from_default_env())
            .try_init();

        let (mut manager, _handle) = TransportManager::new(
            Keypair::generate(),
            HashSet::new(),
            BandwidthSink::new(),
            8usize,
        );
        manager.register_transport(SupportedTransport::Tcp, Box::new(DummyTransport::new()));

        let peer = PeerId::random();
        let address1 = Multiaddr::empty()
            .with(Protocol::Ip4(Ipv4Addr::new(127, 0, 0, 1)))
            .with(Protocol::Tcp(8888))
            .with(Protocol::P2p(
                Multihash::from_bytes(&peer.to_bytes()).unwrap(),
            ));
        let address2 = Multiaddr::empty()
            .with(Protocol::Ip4(Ipv4Addr::new(192, 168, 1, 173)))
            .with(Protocol::Tcp(8888))
            .with(Protocol::P2p(
                Multihash::from_bytes(&peer.to_bytes()).unwrap(),
            ));

        // remote peer connected to local node
        let established_result = manager
            .on_connection_established(
                peer,
                &Endpoint::listener(address1, ConnectionId::from(0usize)),
            )
            .unwrap();
        assert_eq!(established_result, ConnectionEstablishedResult::Accept);

        // verify that the peer state is `Connected` with no secondary connection
        {
            let peers = manager.peers.read();
            let peer = peers.get(&peer).unwrap();

            match &peer.state {
                PeerState::Connected {
                    dial_record: None, ..
                } => {
                    assert!(peer.secondary_connection.is_none());
                }
                state => panic!("invalid state: {state:?}"),
            }
        }

        // Add a dial record for the peer.
        {
            let mut peers = manager.peers.write();
            let peer_context = peers.get_mut(&peer).unwrap();

            let record = match &peer_context.state {
                PeerState::Connected { record, .. } => record.clone(),
                state => panic!("invalid state: {state:?}"),
            };

            let dial_record = Some(AddressRecord::new(
                &peer,
                address2.clone(),
                0,
                Some(ConnectionId::from(0usize)),
            ));

            peer_context.state = PeerState::Connected {
                record,
                dial_record: dial_record,
            };
        }

        // second connection is from a different endpoint should fail.
        let established_result = manager
            .on_connection_established(
                peer,
                &Endpoint::listener(address2.clone(), ConnectionId::from(1usize)),
            )
            .unwrap();
        assert_eq!(established_result, ConnectionEstablishedResult::Reject);

        // Multiple secondary connections should also fail.
        let established_result = manager
            .on_connection_established(
                peer,
                &Endpoint::listener(address2.clone(), ConnectionId::from(1usize)),
            )
            .unwrap();
        assert_eq!(established_result, ConnectionEstablishedResult::Reject);

        // Accept the proper connection ID.
        let established_result = manager
            .on_connection_established(
                peer,
                &Endpoint::listener(address2.clone(), ConnectionId::from(0usize)),
            )
            .unwrap();
        assert_eq!(established_result, ConnectionEstablishedResult::Accept);
    }

    #[tokio::test]
    async fn secondary_connection_closed() {
        let _ = tracing_subscriber::fmt()
            .with_env_filter(tracing_subscriber::EnvFilter::from_default_env())
            .try_init();

        let (mut manager, _handle) = TransportManager::new(
            Keypair::generate(),
            HashSet::new(),
            BandwidthSink::new(),
            8usize,
            ConnectionLimitsConfig::default(),
        );
        manager.register_transport(SupportedTransport::Tcp, Box::new(DummyTransport::new()));

        let peer = PeerId::random();
        let address1 = Multiaddr::empty()
            .with(Protocol::Ip4(Ipv4Addr::new(127, 0, 0, 1)))
            .with(Protocol::Tcp(8888))
            .with(Protocol::P2p(
                Multihash::from_bytes(&peer.to_bytes()).unwrap(),
            ));
        let address2 = Multiaddr::empty()
            .with(Protocol::Ip4(Ipv4Addr::new(192, 168, 1, 173)))
            .with(Protocol::Tcp(8888))
            .with(Protocol::P2p(
                Multihash::from_bytes(&peer.to_bytes()).unwrap(),
            ));

        // remote peer connected to local node
        let emit_event = manager
            .on_connection_established(
                peer,
                &Endpoint::listener(address1, ConnectionId::from(0usize)),
            )
            .unwrap();
        assert!(std::matches!(
            emit_event,
            ConnectionEstablishedResult::Accept
        ));

        // verify that the peer state is `Connected` with no seconary connection
        {
            let peers = manager.peers.read();
            let peer = peers.get(&peer).unwrap();

            match &peer.state {
                PeerState::Connected {
                    dial_record: None, ..
                } => {
                    assert!(peer.secondary_connection.is_none());
                }
                state => panic!("invalid state: {state:?}"),
            }
        }

        // second connection is established, verify that the seconary connection is tracked
        let emit_event = manager
            .on_connection_established(
                peer,
                &Endpoint::dialer(address2.clone(), ConnectionId::from(1usize)),
            )
            .unwrap();
        assert!(std::matches!(
            emit_event,
            ConnectionEstablishedResult::Accept
        ));

        let peers = manager.peers.read();
        let context = peers.get(&peer).unwrap();

        match &context.state {
            PeerState::Connected {
                dial_record: None, ..
            } => {
                let seconary_connection = context.secondary_connection.as_ref().unwrap();
                assert_eq!(seconary_connection.address(), &address2);
                assert_eq!(seconary_connection.score(), SCORE_CONNECT_SUCCESS);
            }
            state => panic!("invalid state: {state:?}"),
        }
        drop(peers);

        // close the secondary connection and verify that the peer remains connected
        let emit_event = manager.on_connection_closed(peer, ConnectionId::from(1usize)).unwrap();
        assert!(emit_event.is_none());

        let peers = manager.peers.read();
        let context = peers.get(&peer).unwrap();

        match &context.state {
            PeerState::Connected {
                dial_record: None,
                record,
            } => {
                assert!(context.secondary_connection.is_none());
                assert!(context.addresses.contains(&address2));
                assert_eq!(record.connection_id(), &Some(ConnectionId::from(0usize)));
            }
            state => panic!("invalid state: {state:?}"),
        }
    }

    #[tokio::test]
    async fn switch_to_secondary_connection() {
        let _ = tracing_subscriber::fmt()
            .with_env_filter(tracing_subscriber::EnvFilter::from_default_env())
            .try_init();

        let (mut manager, _handle) = TransportManager::new(
            Keypair::generate(),
            HashSet::new(),
            BandwidthSink::new(),
            8usize,
            ConnectionLimitsConfig::default(),
        );
        manager.register_transport(SupportedTransport::Tcp, Box::new(DummyTransport::new()));

        let peer = PeerId::random();
        let address1 = Multiaddr::empty()
            .with(Protocol::Ip4(Ipv4Addr::new(127, 0, 0, 1)))
            .with(Protocol::Tcp(8888))
            .with(Protocol::P2p(
                Multihash::from_bytes(&peer.to_bytes()).unwrap(),
            ));
        let address2 = Multiaddr::empty()
            .with(Protocol::Ip4(Ipv4Addr::new(192, 168, 1, 173)))
            .with(Protocol::Tcp(8888))
            .with(Protocol::P2p(
                Multihash::from_bytes(&peer.to_bytes()).unwrap(),
            ));

        // remote peer connected to local node
        let emit_event = manager
            .on_connection_established(
                peer,
                &Endpoint::listener(address1.clone(), ConnectionId::from(0usize)),
            )
            .unwrap();
        assert!(std::matches!(
            emit_event,
            ConnectionEstablishedResult::Accept
        ));

        // verify that the peer state is `Connected` with no seconary connection
        {
            let peers = manager.peers.read();
            let peer = peers.get(&peer).unwrap();

            match &peer.state {
                PeerState::Connected {
                    dial_record: None, ..
                } => {
                    assert!(peer.secondary_connection.is_none());
                }
                state => panic!("invalid state: {state:?}"),
            }
        }

        // second connection is established, verify that the seconary connection is tracked
        let emit_event = manager
            .on_connection_established(
                peer,
                &Endpoint::dialer(address2.clone(), ConnectionId::from(1usize)),
            )
            .unwrap();
        assert!(std::matches!(
            emit_event,
            ConnectionEstablishedResult::Accept
        ));

        let peers = manager.peers.read();
        let context = peers.get(&peer).unwrap();

        match &context.state {
            PeerState::Connected {
                dial_record: None, ..
            } => {
                let seconary_connection = context.secondary_connection.as_ref().unwrap();
                assert_eq!(seconary_connection.address(), &address2);
                assert_eq!(seconary_connection.score(), SCORE_CONNECT_SUCCESS);
            }
            state => panic!("invalid state: {state:?}"),
        }
        drop(peers);

        // close the primary connection and verify that the peer remains connected
        // while the primary connection address is stored in peer addresses
        let emit_event = manager.on_connection_closed(peer, ConnectionId::from(0usize)).unwrap();
        assert!(emit_event.is_none());

        let peers = manager.peers.read();
        let context = peers.get(&peer).unwrap();

        match &context.state {
            PeerState::Connected {
                dial_record: None,
                record,
            } => {
                assert!(context.secondary_connection.is_none());
                assert!(context.addresses.contains(&address1));
                assert_eq!(record.connection_id(), &Some(ConnectionId::from(1usize)));
            }
            state => panic!("invalid state: {state:?}"),
        }
    }

    // two connections already exist and a third was opened which is ignored by
    // `on_connection_established()`, when that connection is closed, verify that
    // it's handled gracefully
    #[tokio::test]
    async fn tertiary_connection_closed() {
        let _ = tracing_subscriber::fmt()
            .with_env_filter(tracing_subscriber::EnvFilter::from_default_env())
            .try_init();

        let (mut manager, _handle) = TransportManager::new(
            Keypair::generate(),
            HashSet::new(),
            BandwidthSink::new(),
            8usize,
            ConnectionLimitsConfig::default(),
        );
        manager.register_transport(SupportedTransport::Tcp, Box::new(DummyTransport::new()));

        let peer = PeerId::random();
        let address1 = Multiaddr::empty()
            .with(Protocol::Ip4(Ipv4Addr::new(127, 0, 0, 1)))
            .with(Protocol::Tcp(8888))
            .with(Protocol::P2p(
                Multihash::from_bytes(&peer.to_bytes()).unwrap(),
            ));
        let address2 = Multiaddr::empty()
            .with(Protocol::Ip4(Ipv4Addr::new(192, 168, 1, 173)))
            .with(Protocol::Tcp(8888))
            .with(Protocol::P2p(
                Multihash::from_bytes(&peer.to_bytes()).unwrap(),
            ));
        let address3 = Multiaddr::empty()
            .with(Protocol::Ip4(Ipv4Addr::new(192, 168, 1, 173)))
            .with(Protocol::Tcp(9999))
            .with(Protocol::P2p(
                Multihash::from_bytes(&peer.to_bytes()).unwrap(),
            ));

        // remote peer connected to local node
        let emit_event = manager
            .on_connection_established(
                peer,
                &Endpoint::listener(address1, ConnectionId::from(0usize)),
            )
            .unwrap();
        assert!(std::matches!(
            emit_event,
            ConnectionEstablishedResult::Accept
        ));

        // verify that the peer state is `Connected` with no seconary connection
        {
            let peers = manager.peers.read();
            let peer = peers.get(&peer).unwrap();

            match &peer.state {
                PeerState::Connected {
                    dial_record: None, ..
                } => {
                    assert!(peer.secondary_connection.is_none());
                }
                state => panic!("invalid state: {state:?}"),
            }
        }

        // second connection is established, verify that the seconary connection is tracked
        let emit_event = manager
            .on_connection_established(
                peer,
                &Endpoint::dialer(address2.clone(), ConnectionId::from(1usize)),
            )
            .unwrap();
        assert!(std::matches!(
            emit_event,
            ConnectionEstablishedResult::Accept
        ));

        let peers = manager.peers.read();
        let context = peers.get(&peer).unwrap();

        match &context.state {
            PeerState::Connected {
                dial_record: None, ..
            } => {
                let seconary_connection = context.secondary_connection.as_ref().unwrap();
                assert_eq!(seconary_connection.address(), &address2);
                assert_eq!(seconary_connection.score(), SCORE_CONNECT_SUCCESS);
            }
            state => panic!("invalid state: {state:?}"),
        }
        drop(peers);

        // third connection is established, verify that it's discarded
        let emit_event = manager
            .on_connection_established(
                peer,
                &Endpoint::listener(address3.clone(), ConnectionId::from(2usize)),
            )
            .unwrap();
        assert!(std::matches!(
            emit_event,
            ConnectionEstablishedResult::Reject
        ));

        let peers = manager.peers.read();
        let context = peers.get(&peer).unwrap();
        assert!(context.addresses.contains(&address3));
        drop(peers);

        // close the tertiary connection that was ignored
        let emit_event = manager.on_connection_closed(peer, ConnectionId::from(2usize)).unwrap();
        assert!(emit_event.is_none());

        // verify that the state remains unchanged
        let peers = manager.peers.read();
        let context = peers.get(&peer).unwrap();

        match &context.state {
            PeerState::Connected {
                dial_record: None, ..
            } => {
                let seconary_connection = context.secondary_connection.as_ref().unwrap();
                assert_eq!(seconary_connection.address(), &address2);
                assert_eq!(seconary_connection.score(), SCORE_CONNECT_SUCCESS);
            }
            state => panic!("invalid state: {state:?}"),
        }
        drop(peers);
    }

    #[tokio::test]
    #[cfg(debug_assertions)]
    #[should_panic]
    async fn dial_failure_for_unknow_connection() {
        let _ = tracing_subscriber::fmt()
            .with_env_filter(tracing_subscriber::EnvFilter::from_default_env())
            .try_init();

        let (mut manager, _handle) = TransportManager::new(
            Keypair::generate(),
            HashSet::new(),
            BandwidthSink::new(),
            8usize,
            ConnectionLimitsConfig::default(),
        );

        manager.on_dial_failure(ConnectionId::random()).unwrap();
    }

    #[tokio::test]
    #[cfg(debug_assertions)]
    #[should_panic]
    async fn dial_failure_for_unknow_peer() {
        let _ = tracing_subscriber::fmt()
            .with_env_filter(tracing_subscriber::EnvFilter::from_default_env())
            .try_init();

        let (mut manager, _handle) = TransportManager::new(
            Keypair::generate(),
            HashSet::new(),
            BandwidthSink::new(),
            8usize,
            ConnectionLimitsConfig::default(),
        );
        let connection_id = ConnectionId::random();
        let peer = PeerId::random();
        manager.pending_connections.insert(connection_id, peer);
        manager.on_dial_failure(connection_id).unwrap();
    }

    #[tokio::test]
    #[cfg(debug_assertions)]
    #[should_panic]
    async fn connection_closed_for_unknown_peer() {
        let _ = tracing_subscriber::fmt()
            .with_env_filter(tracing_subscriber::EnvFilter::from_default_env())
            .try_init();

        let (mut manager, _handle) = TransportManager::new(
            Keypair::generate(),
            HashSet::new(),
            BandwidthSink::new(),
            8usize,
            ConnectionLimitsConfig::default(),
        );
        manager.on_connection_closed(PeerId::random(), ConnectionId::random()).unwrap();
    }

    #[tokio::test]
    #[cfg(debug_assertions)]
    #[should_panic]
    async fn unknown_connection_opened() {
        let _ = tracing_subscriber::fmt()
            .with_env_filter(tracing_subscriber::EnvFilter::from_default_env())
            .try_init();

        let (mut manager, _handle) = TransportManager::new(
            Keypair::generate(),
            HashSet::new(),
            BandwidthSink::new(),
            8usize,
            ConnectionLimitsConfig::default(),
        );
        manager
            .on_connection_opened(
                SupportedTransport::Tcp,
                ConnectionId::random(),
                Multiaddr::empty(),
            )
            .unwrap();
    }

    #[tokio::test]
    #[cfg(debug_assertions)]
    #[should_panic]
    async fn connection_opened_for_unknown_peer() {
        let _ = tracing_subscriber::fmt()
            .with_env_filter(tracing_subscriber::EnvFilter::from_default_env())
            .try_init();

        let (mut manager, _handle) = TransportManager::new(
            Keypair::generate(),
            HashSet::new(),
            BandwidthSink::new(),
            8usize,
            ConnectionLimitsConfig::default(),
        );
        let connection_id = ConnectionId::random();
        let peer = PeerId::random();

        manager.pending_connections.insert(connection_id, peer);
        manager
            .on_connection_opened(SupportedTransport::Tcp, connection_id, Multiaddr::empty())
            .unwrap();
    }

    #[tokio::test]
    #[cfg(debug_assertions)]
    #[should_panic]
    async fn connection_established_for_wrong_peer() {
        let _ = tracing_subscriber::fmt()
            .with_env_filter(tracing_subscriber::EnvFilter::from_default_env())
            .try_init();

        let (mut manager, _handle) = TransportManager::new(
            Keypair::generate(),
            HashSet::new(),
            BandwidthSink::new(),
            8usize,
            ConnectionLimitsConfig::default(),
        );
        let connection_id = ConnectionId::random();
        let peer = PeerId::random();

        manager.pending_connections.insert(connection_id, peer);
        manager
            .on_connection_established(
                PeerId::random(),
                &Endpoint::dialer(Multiaddr::empty(), connection_id),
            )
            .unwrap();
    }

    #[tokio::test]
    #[cfg(debug_assertions)]
    #[should_panic]
    async fn open_failure_unknown_connection() {
        let _ = tracing_subscriber::fmt()
            .with_env_filter(tracing_subscriber::EnvFilter::from_default_env())
            .try_init();

        let (mut manager, _handle) = TransportManager::new(
            Keypair::generate(),
            HashSet::new(),
            BandwidthSink::new(),
            8usize,
            ConnectionLimitsConfig::default(),
        );

        manager
            .on_open_failure(SupportedTransport::Tcp, ConnectionId::random())
            .unwrap();
    }

    #[tokio::test]
    #[cfg(debug_assertions)]
    #[should_panic]
    async fn open_failure_unknown_peer() {
        let _ = tracing_subscriber::fmt()
            .with_env_filter(tracing_subscriber::EnvFilter::from_default_env())
            .try_init();

        let (mut manager, _handle) = TransportManager::new(
            Keypair::generate(),
            HashSet::new(),
            BandwidthSink::new(),
            8usize,
            ConnectionLimitsConfig::default(),
        );
        let connection_id = ConnectionId::random();
        let peer = PeerId::random();

        manager.pending_connections.insert(connection_id, peer);
        manager.on_open_failure(SupportedTransport::Tcp, connection_id).unwrap();
    }

    #[tokio::test]
    async fn no_transports() {
        let _ = tracing_subscriber::fmt()
            .with_env_filter(tracing_subscriber::EnvFilter::from_default_env())
            .try_init();

        let (mut manager, _handle) = TransportManager::new(
            Keypair::generate(),
            HashSet::new(),
            BandwidthSink::new(),
            8usize,
            ConnectionLimitsConfig::default(),
        );

        assert!(manager.next().await.is_none());
    }

    #[tokio::test]
    async fn dial_already_connected_peer() {
        let (mut manager, _handle) = TransportManager::new(
            Keypair::generate(),
            HashSet::new(),
            BandwidthSink::new(),
            8usize,
            ConnectionLimitsConfig::default(),
        );

        let peer = {
            let peer = PeerId::random();
            let mut peers = manager.peers.write();

            peers.insert(
                peer,
                PeerContext {
                    state: PeerState::Connected {
                        record: AddressRecord::from_multiaddr(
                            Multiaddr::empty()
                                .with(Protocol::Ip4(std::net::Ipv4Addr::new(127, 0, 0, 1)))
                                .with(Protocol::Tcp(8888))
                                .with(Protocol::P2p(Multihash::from(peer))),
                        )
                        .unwrap(),
                        dial_record: None,
                    },
                    secondary_connection: None,
                    addresses: AddressStore::from_iter(
                        vec![Multiaddr::empty()
                            .with(Protocol::Ip4(std::net::Ipv4Addr::new(127, 0, 0, 1)))
                            .with(Protocol::Tcp(8888))
                            .with(Protocol::P2p(Multihash::from(peer)))]
                        .into_iter(),
                    ),
                },
            );
            drop(peers);

            peer
        };

        match manager.dial(peer).await {
            Err(Error::AlreadyConnected) => {}
            _ => panic!("invalid return value"),
        }
    }

    #[tokio::test]
    async fn peer_already_being_dialed() {
        let (mut manager, _handle) = TransportManager::new(
            Keypair::generate(),
            HashSet::new(),
            BandwidthSink::new(),
            8usize,
            ConnectionLimitsConfig::default(),
        );

        let peer = {
            let peer = PeerId::random();
            let mut peers = manager.peers.write();

            peers.insert(
                peer,
                PeerContext {
                    state: PeerState::Dialing {
                        record: AddressRecord::from_multiaddr(
                            Multiaddr::empty()
                                .with(Protocol::Ip4(std::net::Ipv4Addr::new(127, 0, 0, 1)))
                                .with(Protocol::Tcp(8888))
                                .with(Protocol::P2p(Multihash::from(peer))),
                        )
                        .unwrap(),
                    },
                    secondary_connection: None,
                    addresses: AddressStore::from_iter(
                        vec![Multiaddr::empty()
                            .with(Protocol::Ip4(std::net::Ipv4Addr::new(127, 0, 0, 1)))
                            .with(Protocol::Tcp(8888))
                            .with(Protocol::P2p(Multihash::from(peer)))]
                        .into_iter(),
                    ),
                },
            );
            drop(peers);

            peer
        };

        manager.dial(peer).await.unwrap();
    }

    #[tokio::test]
    async fn pending_connection_for_disconnected_peer() {
        let (mut manager, _handle) = TransportManager::new(
            Keypair::generate(),
            HashSet::new(),
            BandwidthSink::new(),
            8usize,
            ConnectionLimitsConfig::default(),
        );

        let peer = {
            let peer = PeerId::random();
            let mut peers = manager.peers.write();

            peers.insert(
                peer,
                PeerContext {
                    state: PeerState::Disconnected {
                        dial_record: Some(
                            AddressRecord::from_multiaddr(
                                Multiaddr::empty()
                                    .with(Protocol::Ip4(std::net::Ipv4Addr::new(127, 0, 0, 1)))
                                    .with(Protocol::Tcp(8888))
                                    .with(Protocol::P2p(Multihash::from(peer))),
                            )
                            .unwrap(),
                        ),
                    },
                    secondary_connection: None,
                    addresses: AddressStore::new(),
                },
            );
            drop(peers);

            peer
        };

        manager.dial(peer).await.unwrap();
    }

    #[tokio::test]
    async fn dial_address_invalid_transport() {
        let _ = tracing_subscriber::fmt()
            .with_env_filter(tracing_subscriber::EnvFilter::from_default_env())
            .try_init();

        let (mut manager, _handle) = TransportManager::new(
            Keypair::generate(),
            HashSet::new(),
            BandwidthSink::new(),
            8usize,
            ConnectionLimitsConfig::default(),
        );

        // transport doesn't start with ip/dns
        {
            let address = Multiaddr::empty().with(Protocol::P2p(Multihash::from(PeerId::random())));
            match manager.dial_address(address.clone()).await {
                Err(Error::TransportNotSupported(dial_address)) => {
                    assert_eq!(dial_address, address);
                }
                _ => panic!("invalid return value"),
            }
        }

        {
            // upd-based protocol but not quic
            let address = Multiaddr::empty()
                .with(Protocol::Ip4(std::net::Ipv4Addr::new(127, 0, 0, 1)))
                .with(Protocol::Udp(8888))
                .with(Protocol::Utp)
                .with(Protocol::P2p(Multihash::from(PeerId::random())));
            match manager.dial_address(address.clone()).await {
                Err(Error::TransportNotSupported(dial_address)) => {
                    assert_eq!(dial_address, address);
                }
                res => panic!("invalid return value: {res:?}"),
            }
        }

        // not tcp nor udp
        {
            let address = Multiaddr::empty()
                .with(Protocol::Ip4(std::net::Ipv4Addr::new(127, 0, 0, 1)))
                .with(Protocol::Sctp(8888))
                .with(Protocol::P2p(Multihash::from(PeerId::random())));
            match manager.dial_address(address.clone()).await {
                Err(Error::TransportNotSupported(dial_address)) => {
                    assert_eq!(dial_address, address);
                }
                _ => panic!("invalid return value"),
            }
        }

        // random protocol after tcp
        {
            let address = Multiaddr::empty()
                .with(Protocol::Ip4(std::net::Ipv4Addr::new(127, 0, 0, 1)))
                .with(Protocol::Tcp(8888))
                .with(Protocol::Utp)
                .with(Protocol::P2p(Multihash::from(PeerId::random())));
            match manager.dial_address(address.clone()).await {
                Err(Error::TransportNotSupported(dial_address)) => {
                    assert_eq!(dial_address, address);
                }
                _ => panic!("invalid return value"),
            }
        }
    }

    #[tokio::test]
    async fn dial_address_peer_id_missing() {
        let (mut manager, _handle) = TransportManager::new(
            Keypair::generate(),
            HashSet::new(),
            BandwidthSink::new(),
            8usize,
            ConnectionLimitsConfig::default(),
        );

        async fn call_manager(manager: &mut TransportManager, address: Multiaddr) {
            match manager.dial_address(address).await {
                Err(Error::AddressError(AddressError::PeerIdMissing)) => {}
                _ => panic!("invalid return value"),
            }
        }

        {
            call_manager(
                &mut manager,
                Multiaddr::empty()
                    .with(Protocol::Ip4(std::net::Ipv4Addr::new(127, 0, 0, 1)))
                    .with(Protocol::Tcp(8888)),
            )
            .await;
        }

        {
            call_manager(
                &mut manager,
                Multiaddr::empty()
                    .with(Protocol::Ip4(std::net::Ipv4Addr::new(127, 0, 0, 1)))
                    .with(Protocol::Tcp(8888))
                    .with(Protocol::Wss(std::borrow::Cow::Owned("".to_string()))),
            )
            .await;
        }

        {
            call_manager(
                &mut manager,
                Multiaddr::empty()
                    .with(Protocol::Ip4(std::net::Ipv4Addr::new(127, 0, 0, 1)))
                    .with(Protocol::Udp(8888))
                    .with(Protocol::QuicV1),
            )
            .await;
        }
    }

    #[tokio::test]
    async fn inbound_connection_while_dialing() {
        let _ = tracing_subscriber::fmt()
            .with_env_filter(tracing_subscriber::EnvFilter::from_default_env())
            .try_init();

        let (mut manager, _handle) = TransportManager::new(
            Keypair::generate(),
            HashSet::new(),
            BandwidthSink::new(),
            8usize,
            ConnectionLimitsConfig::default(),
        );
        let peer = PeerId::random();
        let dial_address = Multiaddr::empty()
            .with(Protocol::Ip4(Ipv4Addr::new(127, 0, 0, 1)))
            .with(Protocol::Tcp(8888))
            .with(Protocol::P2p(
                Multihash::from_bytes(&peer.to_bytes()).unwrap(),
            ));

        let connection_id = ConnectionId::random();
        let transport = Box::new({
            let mut transport = DummyTransport::new();
            transport.inject_event(TransportEvent::ConnectionEstablished {
                peer,
                endpoint: Endpoint::listener(dial_address.clone(), connection_id),
            });
            transport
        });
        manager.register_transport(SupportedTransport::Tcp, transport);
        manager.add_known_address(
            peer,
            vec![Multiaddr::empty()
                .with(Protocol::Ip4(Ipv4Addr::new(192, 168, 1, 5)))
                .with(Protocol::Tcp(8888))
                .with(Protocol::P2p(Multihash::from(peer)))]
            .into_iter(),
        );

        assert!(manager.dial(peer).await.is_ok());
        assert!(!manager.pending_connections.is_empty());

        {
            let peers = manager.peers.read();

            match peers.get(&peer) {
                Some(PeerContext {
                    state: PeerState::Opening { .. },
                    ..
                }) => {}
                state => panic!("invalid state for peer: {state:?}"),
            }
        }

        match manager.next().await.unwrap() {
            TransportEvent::ConnectionEstablished {
                peer: event_peer,
                endpoint: event_endpoint,
                ..
            } => {
                assert_eq!(peer, event_peer);
                assert_eq!(
                    event_endpoint,
                    Endpoint::listener(dial_address.clone(), connection_id),
                );
            }
            event => panic!("invalid event: {event:?}"),
        }
        assert!(manager.pending_connections.is_empty());

        let peers = manager.peers.read();
        match peers.get(&peer).unwrap() {
            PeerContext {
                state:
                    PeerState::Connected {
                        record,
                        dial_record,
                    },
                secondary_connection,
                addresses,
            } => {
                assert!(!addresses.contains(record.address()));
                assert!(dial_record.is_none());
                assert!(secondary_connection.is_none());
                assert_eq!(record.address(), &dial_address);
                assert_eq!(record.connection_id(), &Some(connection_id));
            }
            state => panic!("invalid peer state: {state:?}"),
        }
    }

    #[tokio::test]
    async fn inbound_connection_for_same_address_while_dialing() {
        let _ = tracing_subscriber::fmt()
            .with_env_filter(tracing_subscriber::EnvFilter::from_default_env())
            .try_init();

        let (mut manager, _handle) = TransportManager::new(
            Keypair::generate(),
            HashSet::new(),
            BandwidthSink::new(),
            8usize,
            ConnectionLimitsConfig::default(),
        );
        let peer = PeerId::random();
        let dial_address = Multiaddr::empty()
            .with(Protocol::Ip4(Ipv4Addr::new(127, 0, 0, 1)))
            .with(Protocol::Tcp(8888))
            .with(Protocol::P2p(
                Multihash::from_bytes(&peer.to_bytes()).unwrap(),
            ));

        let connection_id = ConnectionId::random();
        let transport = Box::new({
            let mut transport = DummyTransport::new();
            transport.inject_event(TransportEvent::ConnectionEstablished {
                peer,
                endpoint: Endpoint::listener(dial_address.clone(), connection_id),
            });
            transport
        });
        manager.register_transport(SupportedTransport::Tcp, transport);
        manager.add_known_address(
            peer,
            vec![Multiaddr::empty()
                .with(Protocol::Ip4(Ipv4Addr::new(127, 0, 0, 1)))
                .with(Protocol::Tcp(8888))
                .with(Protocol::P2p(Multihash::from(peer)))]
            .into_iter(),
        );

        assert!(manager.dial(peer).await.is_ok());
        assert!(!manager.pending_connections.is_empty());

        {
            let peers = manager.peers.read();

            match peers.get(&peer) {
                Some(PeerContext {
                    state: PeerState::Opening { .. },
                    ..
                }) => {}
                state => panic!("invalid state for peer: {state:?}"),
            }
        }

        match manager.next().await.unwrap() {
            TransportEvent::ConnectionEstablished {
                peer: event_peer,
                endpoint: event_endpoint,
                ..
            } => {
                assert_eq!(peer, event_peer);
                assert_eq!(
                    event_endpoint,
                    Endpoint::listener(dial_address.clone(), connection_id),
                );
            }
            event => panic!("invalid event: {event:?}"),
        }
        assert!(manager.pending_connections.is_empty());

        let peers = manager.peers.read();
        match peers.get(&peer).unwrap() {
            PeerContext {
                state:
                    PeerState::Connected {
                        record,
                        dial_record,
                    },
                secondary_connection,
                addresses,
            } => {
                assert!(addresses.is_empty());
                assert!(dial_record.is_none());
                assert!(secondary_connection.is_none());
                assert_eq!(record.address(), &dial_address);
                assert_eq!(record.connection_id(), &Some(connection_id));
            }
            state => panic!("invalid peer state: {state:?}"),
        }
    }

    #[tokio::test]
<<<<<<< HEAD
    async fn reject_unknown_secondary_connections_with_different_connection_ids() {
        // This is the repro case for https://github.com/paritytech/litep2p/issues/172.
=======
    async fn manager_limits_incoming_connections() {
>>>>>>> fc8792dc
        let _ = tracing_subscriber::fmt()
            .with_env_filter(tracing_subscriber::EnvFilter::from_default_env())
            .try_init();

        let (mut manager, _handle) = TransportManager::new(
            Keypair::generate(),
            HashSet::new(),
            BandwidthSink::new(),
            8usize,
<<<<<<< HEAD
        );
        manager.register_transport(SupportedTransport::Tcp, Box::new(DummyTransport::new()));

        // Random peer ID.
        let peer = PeerId::random();

        let setup_dial_addr = |connection_id: u16| {
            let dial_address = Multiaddr::empty()
                .with(Protocol::Ip4(Ipv4Addr::new(127, 0, 0, 1)))
                .with(Protocol::Tcp(8888 + connection_id))
                .with(Protocol::P2p(
                    Multihash::from_bytes(&peer.to_bytes()).unwrap(),
                ));
            let connection_id = ConnectionId::from(connection_id as usize);

            (dial_address, connection_id)
        };

        // Setup addresses.
        let (first_addr, first_connection_id) = setup_dial_addr(0);
        let (second_addr, second_connection_id) = setup_dial_addr(1);
        let (remote_addr, remote_connection_id) = setup_dial_addr(2);

        // Step 1. Dialing state to peer.
        manager.dial_address(first_addr.clone()).await.unwrap();
        {
            let peers = manager.peers.read();
            let peer_context = peers.get(&peer).unwrap();
            match &peer_context.state {
                PeerState::Dialing { record } => {
                    assert_eq!(record.address(), &first_addr);
                }
                state => panic!("invalid state: {state:?}"),
            }
        }

        // Step 2. Connection established by the remote peer.
        let result = manager
            .on_connection_established(
                peer,
                &Endpoint::listener(remote_addr.clone(), remote_connection_id),
            )
            .unwrap();
        assert_eq!(result, ConnectionEstablishedResult::Accept);
        {
            let peers = manager.peers.read();
            let peer_context = peers.get(&peer).unwrap();
            match &peer_context.state {
                PeerState::Connected {
                    record,
                    dial_record,
                } => {
                    assert_eq!(record.address(), &remote_addr);
                    assert_eq!(record.connection_id(), &Some(remote_connection_id));

                    let dial_record = dial_record.as_ref().unwrap();
                    assert_eq!(dial_record.address(), &first_addr);
                    assert_eq!(dial_record.connection_id(), &Some(first_connection_id))
                }
                state => panic!("invalid state: {state:?}"),
            }
        }

        // Step 3. The peer disconnects while we have a dialing in flight.
        let event = manager.on_connection_closed(peer, remote_connection_id).unwrap().unwrap();
        match event {
            TransportEvent::ConnectionClosed {
                peer: event_peer,
                connection_id: event_connection_id,
            } => {
                assert_eq!(peer, event_peer);
                assert_eq!(event_connection_id, remote_connection_id);
            }
            event => panic!("invalid event: {event:?}"),
        }
        {
            let peers = manager.peers.read();
            let peer_context = peers.get(&peer).unwrap();
            match &peer_context.state {
                PeerState::Disconnected { dial_record } => {
                    let dial_record = dial_record.as_ref().unwrap();
                    assert_eq!(dial_record.address(), &first_addr);
                    assert_eq!(dial_record.connection_id(), &Some(first_connection_id));
                }
                state => panic!("invalid state: {state:?}"),
            }
        }

        // Step 4. Dial by the second address to overwrite the state.
        manager.dial_address(second_addr.clone()).await.unwrap();
        // check the state of the peer.
        {
            let peers = manager.peers.read();
            let peer_context = peers.get(&peer).unwrap();
            match &peer_context.state {
                PeerState::Dialing { record } => {
                    assert_eq!(record.address(), &second_addr);
                    assert_eq!(record.connection_id(), &Some(second_connection_id));
                }
                state => panic!("invalid state: {state:?}"),
            }
        }

        // Step 5. Remote peer reconnects again.
        let result = manager
            .on_connection_established(
                peer,
                &Endpoint::listener(remote_addr.clone(), remote_connection_id),
            )
            .unwrap();
        assert_eq!(result, ConnectionEstablishedResult::Accept);
        {
            let peers = manager.peers.read();
            let peer_context = peers.get(&peer).unwrap();
            match &peer_context.state {
                PeerState::Connected {
                    record,
                    dial_record,
                } => {
                    assert_eq!(record.address(), &remote_addr);
                    assert_eq!(record.connection_id(), &Some(remote_connection_id));

                    // We have overwritten the first dial record in step 4.
                    let dial_record = dial_record.as_ref().unwrap();
                    assert_eq!(dial_record.address(), &second_addr);
                    assert_eq!(dial_record.connection_id(), &Some(second_connection_id));
                }
                state => panic!("invalid state: {state:?}"),
            }
        }

        // Step 6. First dial responds.
=======
            ConnectionLimitsConfig::default()
                .max_incoming_connections(Some(3))
                .max_outgoing_connections(Some(2)),
        );
        // The connection limit is agnostic of the underlying transports.
        manager.register_transport(SupportedTransport::Tcp, Box::new(DummyTransport::new()));

        let peer = PeerId::random();
        let second_peer = PeerId::random();

        // Setup addresses.
        let (first_addr, first_connection_id) = setup_dial_addr(peer, 0);
        let (second_addr, second_connection_id) = setup_dial_addr(second_peer, 1);
        let (_, third_connection_id) = setup_dial_addr(peer, 2);
        let (_, remote_connection_id) = setup_dial_addr(peer, 3);

        // Peer established the first inbound connection.
        let result = manager
            .on_connection_established(
                peer,
                &Endpoint::listener(first_addr.clone(), first_connection_id),
            )
            .unwrap();
        assert_eq!(result, ConnectionEstablishedResult::Accept);

        // The peer is allowed to dial us a second time.
        let result = manager
            .on_connection_established(
                peer,
                &Endpoint::listener(first_addr.clone(), second_connection_id),
            )
            .unwrap();
        assert_eq!(result, ConnectionEstablishedResult::Accept);

        // Second peer calls us.
        let result = manager
            .on_connection_established(
                second_peer,
                &Endpoint::listener(second_addr.clone(), third_connection_id),
            )
            .unwrap();
        assert_eq!(result, ConnectionEstablishedResult::Accept);

        // Limits of inbound connections are reached.
        let result = manager
            .on_connection_established(
                second_peer,
                &Endpoint::listener(second_addr.clone(), remote_connection_id),
            )
            .unwrap();
        assert_eq!(result, ConnectionEstablishedResult::Reject);

        // Close one connection.
        let _ = manager.on_connection_closed(peer, first_connection_id).unwrap();

        // The second peer can establish 2 inbounds now.
        let result = manager
            .on_connection_established(
                second_peer,
                &Endpoint::listener(second_addr.clone(), remote_connection_id),
            )
            .unwrap();
        assert_eq!(result, ConnectionEstablishedResult::Accept);
    }

    #[tokio::test]
    async fn manager_limits_outbound_connections() {
        let _ = tracing_subscriber::fmt()
            .with_env_filter(tracing_subscriber::EnvFilter::from_default_env())
            .try_init();

        let (mut manager, _handle) = TransportManager::new(
            Keypair::generate(),
            HashSet::new(),
            BandwidthSink::new(),
            8usize,
            ConnectionLimitsConfig::default()
                .max_incoming_connections(Some(3))
                .max_outgoing_connections(Some(2)),
        );
        // The connection limit is agnostic of the underlying transports.
        manager.register_transport(SupportedTransport::Tcp, Box::new(DummyTransport::new()));

        let peer = PeerId::random();
        let second_peer = PeerId::random();
        let third_peer = PeerId::random();

        // Setup addresses.
        let (first_addr, first_connection_id) = setup_dial_addr(peer, 0);
        let (second_addr, second_connection_id) = setup_dial_addr(second_peer, 1);
        let (third_addr, third_connection_id) = setup_dial_addr(third_peer, 2);

        // First dial.
        manager.dial_address(first_addr.clone()).await.unwrap();

        // Second dial.
        manager.dial_address(second_addr.clone()).await.unwrap();

        // Third dial, we have a limit on 2 outbound connections.
        manager.dial_address(third_addr.clone()).await.unwrap();

>>>>>>> fc8792dc
        let result = manager
            .on_connection_established(
                peer,
                &Endpoint::dialer(first_addr.clone(), first_connection_id),
            )
            .unwrap();
<<<<<<< HEAD
        // We have rejected the connection because we have another secondary connection
        // in flight (with a different connection ID).
        assert_eq!(result, ConnectionEstablishedResult::Reject);
=======
        assert_eq!(result, ConnectionEstablishedResult::Accept);

        let result = manager
            .on_connection_established(
                second_peer,
                &Endpoint::dialer(second_addr.clone(), second_connection_id),
            )
            .unwrap();
        assert_eq!(result, ConnectionEstablishedResult::Accept);

        // We have reached the limit now.
        let result = manager
            .on_connection_established(
                third_peer,
                &Endpoint::dialer(third_addr.clone(), third_connection_id),
            )
            .unwrap();
        assert_eq!(result, ConnectionEstablishedResult::Reject);

        // While we have 2 outbound connections active, any dials will fail immediately.
        // We cannot perform this check for the non negotiated inbound connections yet,
        // since the transport will eagerly accept and negotiate them. This requires
        // a refactor into the transport manager, to not waste resources on
        // negotiating connections that will be rejected.
        let result = manager.dial(peer).await.unwrap_err();
        assert!(std::matches!(
            result,
            Error::ConnectionLimit(limits::ConnectionLimitsError::MaxOutgoingConnectionsExceeded)
        ));
        let result = manager.dial_address(first_addr.clone()).await.unwrap_err();
        assert!(std::matches!(
            result,
            Error::ConnectionLimit(limits::ConnectionLimitsError::MaxOutgoingConnectionsExceeded)
        ));

        // Close one connection.
        let _ = manager.on_connection_closed(peer, first_connection_id).unwrap();
        // We can now dial again.
        manager.dial_address(first_addr.clone()).await.unwrap();

        let result = manager
            .on_connection_established(peer, &Endpoint::dialer(first_addr, first_connection_id))
            .unwrap();
        assert_eq!(result, ConnectionEstablishedResult::Accept);
>>>>>>> fc8792dc
    }
}<|MERGE_RESOLUTION|>--- conflicted
+++ resolved
@@ -76,12 +76,8 @@
 /// Score for a non-working address.
 const SCORE_CONNECT_FAILURE: i32 = -100i32;
 
-<<<<<<< HEAD
-#[derive(Debug, Clone, Copy, PartialEq, Eq)]
-=======
 /// The connection established result.
 #[derive(Debug, Clone, Copy, Eq, PartialEq)]
->>>>>>> fc8792dc
 enum ConnectionEstablishedResult {
     /// Accept connection and inform `Litep2p` about the connection.
     Accept,
@@ -2435,6 +2431,7 @@
             HashSet::new(),
             BandwidthSink::new(),
             8usize,
+            ConnectionLimitsConfig::default(),
         );
         manager.register_transport(SupportedTransport::Tcp, Box::new(DummyTransport::new()));
 
@@ -3494,12 +3491,7 @@
     }
 
     #[tokio::test]
-<<<<<<< HEAD
-    async fn reject_unknown_secondary_connections_with_different_connection_ids() {
-        // This is the repro case for https://github.com/paritytech/litep2p/issues/172.
-=======
     async fn manager_limits_incoming_connections() {
->>>>>>> fc8792dc
         let _ = tracing_subscriber::fmt()
             .with_env_filter(tracing_subscriber::EnvFilter::from_default_env())
             .try_init();
@@ -3509,7 +3501,175 @@
             HashSet::new(),
             BandwidthSink::new(),
             8usize,
-<<<<<<< HEAD
+            ConnectionLimitsConfig::default()
+                .max_incoming_connections(Some(3))
+                .max_outgoing_connections(Some(2)),
+        );
+        // The connection limit is agnostic of the underlying transports.
+        manager.register_transport(SupportedTransport::Tcp, Box::new(DummyTransport::new()));
+
+        let peer = PeerId::random();
+        let second_peer = PeerId::random();
+
+        // Setup addresses.
+        let (first_addr, first_connection_id) = setup_dial_addr(peer, 0);
+        let (second_addr, second_connection_id) = setup_dial_addr(second_peer, 1);
+        let (_, third_connection_id) = setup_dial_addr(peer, 2);
+        let (_, remote_connection_id) = setup_dial_addr(peer, 3);
+
+        // Peer established the first inbound connection.
+        let result = manager
+            .on_connection_established(
+                peer,
+                &Endpoint::listener(first_addr.clone(), first_connection_id),
+            )
+            .unwrap();
+        assert_eq!(result, ConnectionEstablishedResult::Accept);
+
+        // The peer is allowed to dial us a second time.
+        let result = manager
+            .on_connection_established(
+                peer,
+                &Endpoint::listener(first_addr.clone(), second_connection_id),
+            )
+            .unwrap();
+        assert_eq!(result, ConnectionEstablishedResult::Accept);
+
+        // Second peer calls us.
+        let result = manager
+            .on_connection_established(
+                second_peer,
+                &Endpoint::listener(second_addr.clone(), third_connection_id),
+            )
+            .unwrap();
+        assert_eq!(result, ConnectionEstablishedResult::Accept);
+
+        // Limits of inbound connections are reached.
+        let result = manager
+            .on_connection_established(
+                second_peer,
+                &Endpoint::listener(second_addr.clone(), remote_connection_id),
+            )
+            .unwrap();
+        assert_eq!(result, ConnectionEstablishedResult::Reject);
+
+        // Close one connection.
+        let _ = manager.on_connection_closed(peer, first_connection_id).unwrap();
+
+        // The second peer can establish 2 inbounds now.
+        let result = manager
+            .on_connection_established(
+                second_peer,
+                &Endpoint::listener(second_addr.clone(), remote_connection_id),
+            )
+            .unwrap();
+        assert_eq!(result, ConnectionEstablishedResult::Accept);
+    }
+
+    #[tokio::test]
+    async fn manager_limits_outbound_connections() {
+        let _ = tracing_subscriber::fmt()
+            .with_env_filter(tracing_subscriber::EnvFilter::from_default_env())
+            .try_init();
+
+        let (mut manager, _handle) = TransportManager::new(
+            Keypair::generate(),
+            HashSet::new(),
+            BandwidthSink::new(),
+            8usize,
+            ConnectionLimitsConfig::default()
+                .max_incoming_connections(Some(3))
+                .max_outgoing_connections(Some(2)),
+        );
+        // The connection limit is agnostic of the underlying transports.
+        manager.register_transport(SupportedTransport::Tcp, Box::new(DummyTransport::new()));
+
+        let peer = PeerId::random();
+        let second_peer = PeerId::random();
+        let third_peer = PeerId::random();
+
+        // Setup addresses.
+        let (first_addr, first_connection_id) = setup_dial_addr(peer, 0);
+        let (second_addr, second_connection_id) = setup_dial_addr(second_peer, 1);
+        let (third_addr, third_connection_id) = setup_dial_addr(third_peer, 2);
+
+        // First dial.
+        manager.dial_address(first_addr.clone()).await.unwrap();
+
+        // Second dial.
+        manager.dial_address(second_addr.clone()).await.unwrap();
+
+        // Third dial, we have a limit on 2 outbound connections.
+        manager.dial_address(third_addr.clone()).await.unwrap();
+
+        let result = manager
+            .on_connection_established(
+                peer,
+                &Endpoint::dialer(first_addr.clone(), first_connection_id),
+            )
+            .unwrap();
+
+        assert_eq!(result, ConnectionEstablishedResult::Accept);
+
+        let result = manager
+            .on_connection_established(
+                second_peer,
+                &Endpoint::dialer(second_addr.clone(), second_connection_id),
+            )
+            .unwrap();
+        assert_eq!(result, ConnectionEstablishedResult::Accept);
+
+        // We have reached the limit now.
+        let result = manager
+            .on_connection_established(
+                third_peer,
+                &Endpoint::dialer(third_addr.clone(), third_connection_id),
+            )
+            .unwrap();
+        assert_eq!(result, ConnectionEstablishedResult::Reject);
+
+        // While we have 2 outbound connections active, any dials will fail immediately.
+        // We cannot perform this check for the non negotiated inbound connections yet,
+        // since the transport will eagerly accept and negotiate them. This requires
+        // a refactor into the transport manager, to not waste resources on
+        // negotiating connections that will be rejected.
+        let result = manager.dial(peer).await.unwrap_err();
+        assert!(std::matches!(
+            result,
+            Error::ConnectionLimit(limits::ConnectionLimitsError::MaxOutgoingConnectionsExceeded)
+        ));
+        let result = manager.dial_address(first_addr.clone()).await.unwrap_err();
+        assert!(std::matches!(
+            result,
+            Error::ConnectionLimit(limits::ConnectionLimitsError::MaxOutgoingConnectionsExceeded)
+        ));
+
+        // Close one connection.
+        let _ = manager.on_connection_closed(peer, first_connection_id).unwrap();
+        // We can now dial again.
+        manager.dial_address(first_addr.clone()).await.unwrap();
+
+        let result = manager
+            .on_connection_established(peer, &Endpoint::dialer(first_addr, first_connection_id))
+            .unwrap();
+        assert_eq!(result, ConnectionEstablishedResult::Accept);
+    }
+
+    #[tokio::test]
+
+    async fn reject_unknown_secondary_connections_with_different_connection_ids() {
+        // This is the repro case for https://github.com/paritytech/litep2p/issues/172.
+
+        let _ = tracing_subscriber::fmt()
+            .with_env_filter(tracing_subscriber::EnvFilter::from_default_env())
+            .try_init();
+
+        let (mut manager, _handle) = TransportManager::new(
+            Keypair::generate(),
+            HashSet::new(),
+            BandwidthSink::new(),
+            8usize,
+            ConnectionLimitsConfig::default(),
         );
         manager.register_transport(SupportedTransport::Tcp, Box::new(DummyTransport::new()));
 
@@ -3642,164 +3802,14 @@
         }
 
         // Step 6. First dial responds.
-=======
-            ConnectionLimitsConfig::default()
-                .max_incoming_connections(Some(3))
-                .max_outgoing_connections(Some(2)),
-        );
-        // The connection limit is agnostic of the underlying transports.
-        manager.register_transport(SupportedTransport::Tcp, Box::new(DummyTransport::new()));
-
-        let peer = PeerId::random();
-        let second_peer = PeerId::random();
-
-        // Setup addresses.
-        let (first_addr, first_connection_id) = setup_dial_addr(peer, 0);
-        let (second_addr, second_connection_id) = setup_dial_addr(second_peer, 1);
-        let (_, third_connection_id) = setup_dial_addr(peer, 2);
-        let (_, remote_connection_id) = setup_dial_addr(peer, 3);
-
-        // Peer established the first inbound connection.
-        let result = manager
-            .on_connection_established(
-                peer,
-                &Endpoint::listener(first_addr.clone(), first_connection_id),
-            )
-            .unwrap();
-        assert_eq!(result, ConnectionEstablishedResult::Accept);
-
-        // The peer is allowed to dial us a second time.
-        let result = manager
-            .on_connection_established(
-                peer,
-                &Endpoint::listener(first_addr.clone(), second_connection_id),
-            )
-            .unwrap();
-        assert_eq!(result, ConnectionEstablishedResult::Accept);
-
-        // Second peer calls us.
-        let result = manager
-            .on_connection_established(
-                second_peer,
-                &Endpoint::listener(second_addr.clone(), third_connection_id),
-            )
-            .unwrap();
-        assert_eq!(result, ConnectionEstablishedResult::Accept);
-
-        // Limits of inbound connections are reached.
-        let result = manager
-            .on_connection_established(
-                second_peer,
-                &Endpoint::listener(second_addr.clone(), remote_connection_id),
-            )
-            .unwrap();
-        assert_eq!(result, ConnectionEstablishedResult::Reject);
-
-        // Close one connection.
-        let _ = manager.on_connection_closed(peer, first_connection_id).unwrap();
-
-        // The second peer can establish 2 inbounds now.
-        let result = manager
-            .on_connection_established(
-                second_peer,
-                &Endpoint::listener(second_addr.clone(), remote_connection_id),
-            )
-            .unwrap();
-        assert_eq!(result, ConnectionEstablishedResult::Accept);
-    }
-
-    #[tokio::test]
-    async fn manager_limits_outbound_connections() {
-        let _ = tracing_subscriber::fmt()
-            .with_env_filter(tracing_subscriber::EnvFilter::from_default_env())
-            .try_init();
-
-        let (mut manager, _handle) = TransportManager::new(
-            Keypair::generate(),
-            HashSet::new(),
-            BandwidthSink::new(),
-            8usize,
-            ConnectionLimitsConfig::default()
-                .max_incoming_connections(Some(3))
-                .max_outgoing_connections(Some(2)),
-        );
-        // The connection limit is agnostic of the underlying transports.
-        manager.register_transport(SupportedTransport::Tcp, Box::new(DummyTransport::new()));
-
-        let peer = PeerId::random();
-        let second_peer = PeerId::random();
-        let third_peer = PeerId::random();
-
-        // Setup addresses.
-        let (first_addr, first_connection_id) = setup_dial_addr(peer, 0);
-        let (second_addr, second_connection_id) = setup_dial_addr(second_peer, 1);
-        let (third_addr, third_connection_id) = setup_dial_addr(third_peer, 2);
-
-        // First dial.
-        manager.dial_address(first_addr.clone()).await.unwrap();
-
-        // Second dial.
-        manager.dial_address(second_addr.clone()).await.unwrap();
-
-        // Third dial, we have a limit on 2 outbound connections.
-        manager.dial_address(third_addr.clone()).await.unwrap();
-
->>>>>>> fc8792dc
         let result = manager
             .on_connection_established(
                 peer,
                 &Endpoint::dialer(first_addr.clone(), first_connection_id),
             )
             .unwrap();
-<<<<<<< HEAD
         // We have rejected the connection because we have another secondary connection
         // in flight (with a different connection ID).
         assert_eq!(result, ConnectionEstablishedResult::Reject);
-=======
-        assert_eq!(result, ConnectionEstablishedResult::Accept);
-
-        let result = manager
-            .on_connection_established(
-                second_peer,
-                &Endpoint::dialer(second_addr.clone(), second_connection_id),
-            )
-            .unwrap();
-        assert_eq!(result, ConnectionEstablishedResult::Accept);
-
-        // We have reached the limit now.
-        let result = manager
-            .on_connection_established(
-                third_peer,
-                &Endpoint::dialer(third_addr.clone(), third_connection_id),
-            )
-            .unwrap();
-        assert_eq!(result, ConnectionEstablishedResult::Reject);
-
-        // While we have 2 outbound connections active, any dials will fail immediately.
-        // We cannot perform this check for the non negotiated inbound connections yet,
-        // since the transport will eagerly accept and negotiate them. This requires
-        // a refactor into the transport manager, to not waste resources on
-        // negotiating connections that will be rejected.
-        let result = manager.dial(peer).await.unwrap_err();
-        assert!(std::matches!(
-            result,
-            Error::ConnectionLimit(limits::ConnectionLimitsError::MaxOutgoingConnectionsExceeded)
-        ));
-        let result = manager.dial_address(first_addr.clone()).await.unwrap_err();
-        assert!(std::matches!(
-            result,
-            Error::ConnectionLimit(limits::ConnectionLimitsError::MaxOutgoingConnectionsExceeded)
-        ));
-
-        // Close one connection.
-        let _ = manager.on_connection_closed(peer, first_connection_id).unwrap();
-        // We can now dial again.
-        manager.dial_address(first_addr.clone()).await.unwrap();
-
-        let result = manager
-            .on_connection_established(peer, &Endpoint::dialer(first_addr, first_connection_id))
-            .unwrap();
-        assert_eq!(result, ConnectionEstablishedResult::Accept);
->>>>>>> fc8792dc
     }
 }