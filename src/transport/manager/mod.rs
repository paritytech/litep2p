--- conflicted
+++ resolved
@@ -76,12 +76,8 @@
 /// Score for a non-working address.
 const SCORE_CONNECT_FAILURE: i32 = -100i32;
 
-<<<<<<< HEAD
-#[derive(Debug, Clone, Copy, PartialEq, Eq)]
-=======
 /// The connection established result.
 #[derive(Debug, Clone, Copy, Eq, PartialEq)]
->>>>>>> 19bf1316
 enum ConnectionEstablishedResult {
     /// Accept connection and inform `Litep2p` about the connection.
     Accept,
@@ -644,7 +640,6 @@
         {
             let mut peers = self.peers.write();
 
-<<<<<<< HEAD
             match peers.entry(remote_peer_id) {
                 Entry::Occupied(occupied) => {
                     let context = occupied.into_mut();
@@ -659,23 +654,6 @@
                         peer = ?remote_peer_id,
                         state = ?context.state,
                         "peer state exists",
-=======
-            match peers.get_mut(&remote_peer_id) {
-                None => {
-                    drop(peers);
-
-                    tracing::debug!(target: LOG_TARGET, address = ?record.address(), "dial address first time entering dial state");
-
-                    self.peers.write().insert(
-                        remote_peer_id,
-                        PeerContext {
-                            state: PeerState::Dialing {
-                                record: record.clone(),
-                            },
-                            addresses: AddressStore::new(),
-                            secondary_connection: None,
-                        },
->>>>>>> 19bf1316
                     );
 
                     match context.state {
@@ -703,7 +681,6 @@
                         }
                     }
                 }
-<<<<<<< HEAD
                 Entry::Vacant(vacant) => {
                     vacant.insert(PeerContext {
                         state: PeerState::Dialing {
@@ -712,26 +689,6 @@
                         addresses: AddressStore::new(),
                         secondary_connection: None,
                     });
-=======
-                Some(PeerContext {
-                    state:
-                        PeerState::Dialing { .. }
-                        | PeerState::Connected { .. }
-                        | PeerState::Opening { .. },
-                    ..
-                }) => {
-                    tracing::debug!(target: LOG_TARGET, address = ?record.address(), "dial address returning early");
-                    return Ok(());
-                }
-                Some(PeerContext { ref mut state, .. }) => {
-                    // TODO: verify that the address is not in `addresses` already
-                    // addresses.insert(address.clone());
-
-                    tracing::debug!(target: LOG_TARGET, address = ?record.address(), ?state, "dial address entering dial state");
-                    *state = PeerState::Dialing {
-                        record: record.clone(),
-                    };
->>>>>>> 19bf1316
                 }
             };
         }
@@ -3615,11 +3572,7 @@
     }
 
     #[tokio::test]
-<<<<<<< HEAD
-    async fn do_not_overwrite_dial_addresses() {
-=======
     async fn manager_limits_incoming_connections() {
->>>>>>> 19bf1316
         let _ = tracing_subscriber::fmt()
             .with_env_filter(tracing_subscriber::EnvFilter::from_default_env())
             .try_init();
@@ -3629,74 +3582,6 @@
             HashSet::new(),
             BandwidthSink::new(),
             8usize,
-<<<<<<< HEAD
-        );
-        let peer = PeerId::random();
-        let dial_address = Multiaddr::empty()
-            .with(Protocol::Ip4(Ipv4Addr::new(127, 0, 0, 1)))
-            .with(Protocol::Tcp(8888))
-            .with(Protocol::P2p(
-                Multihash::from_bytes(&peer.to_bytes()).unwrap(),
-            ));
-
-        let connection_id = ConnectionId::from(0);
-        let transport = Box::new({
-            let mut transport = DummyTransport::new();
-            transport.inject_event(TransportEvent::ConnectionEstablished {
-                peer,
-                endpoint: Endpoint::listener(dial_address.clone(), connection_id),
-            });
-            transport
-        });
-        manager.register_transport(SupportedTransport::Tcp, transport);
-
-        // First dial attempt.
-        manager.dial_address(dial_address.clone()).await.unwrap();
-        // check the state of the peer.
-        {
-            let peers = manager.peers.read();
-            let peer_context = peers.get(&peer).unwrap();
-            match &peer_context.state {
-                PeerState::Dialing { record } => {
-                    assert_eq!(record.address(), &dial_address);
-                }
-                state => panic!("invalid state: {state:?}"),
-            }
-
-            // The address is not saved yet.
-            assert!(!peer_context.addresses.contains(&dial_address));
-        }
-
-        let second_address = Multiaddr::empty()
-            .with(Protocol::Ip4(Ipv4Addr::new(127, 0, 0, 1)))
-            .with(Protocol::Tcp(8889))
-            .with(Protocol::P2p(
-                Multihash::from_bytes(&peer.to_bytes()).unwrap(),
-            ));
-
-        // Second dial attempt with different address.
-        manager.dial_address(second_address.clone()).await.unwrap();
-        // check the state of the peer.
-        {
-            let peers = manager.peers.read();
-            let peer_context = peers.get(&peer).unwrap();
-            match &peer_context.state {
-                // Must still be dialing the first address.
-                PeerState::Dialing { record } => {
-                    assert_eq!(record.address(), &dial_address);
-                }
-                state => panic!("invalid state: {state:?}"),
-            }
-
-            assert!(!peer_context.addresses.contains(&dial_address));
-            assert!(!peer_context.addresses.contains(&second_address));
-        }
-    }
-
-    #[tokio::test]
-    async fn reject_unknown_secondary_connections_with_different_connection_ids() {
-        // This is the repro case for https://github.com/paritytech/litep2p/issues/172.
-=======
             ConnectionLimitsConfig::default()
                 .max_incoming_connections(Some(3))
                 .max_outgoing_connections(Some(2)),
@@ -3852,11 +3737,8 @@
     }
 
     #[tokio::test]
-
     async fn reject_unknown_secondary_connections_with_different_connection_ids() {
         // This is the repro case for https://github.com/paritytech/litep2p/issues/172.
-
->>>>>>> 19bf1316
         let _ = tracing_subscriber::fmt()
             .with_env_filter(tracing_subscriber::EnvFilter::from_default_env())
             .try_init();
@@ -3866,10 +3748,7 @@
             HashSet::new(),
             BandwidthSink::new(),
             8usize,
-<<<<<<< HEAD
-=======
             ConnectionLimitsConfig::default(),
->>>>>>> 19bf1316
         );
         manager.register_transport(SupportedTransport::Tcp, Box::new(DummyTransport::new()));
 
@@ -3890,11 +3769,7 @@
 
         // Setup addresses.
         let (first_addr, first_connection_id) = setup_dial_addr(0);
-<<<<<<< HEAD
         let (second_addr, _second_connection_id) = setup_dial_addr(1);
-=======
-        let (second_addr, second_connection_id) = setup_dial_addr(1);
->>>>>>> 19bf1316
         let (remote_addr, remote_connection_id) = setup_dial_addr(2);
 
         // Step 1. Dialing state to peer.
@@ -3962,29 +3837,17 @@
             }
         }
 
-<<<<<<< HEAD
         // Step 4. Dial by the second address and expect to not overwrite the state.
         manager.dial_address(second_addr.clone()).await.unwrap();
         // The state remains unchanged since we already have a dialing in flight.
-=======
-        // Step 4. Dial by the second address to overwrite the state.
-        manager.dial_address(second_addr.clone()).await.unwrap();
-        // check the state of the peer.
->>>>>>> 19bf1316
         {
             let peers = manager.peers.read();
             let peer_context = peers.get(&peer).unwrap();
             match &peer_context.state {
-<<<<<<< HEAD
                 PeerState::Disconnected { dial_record } => {
                     let dial_record = dial_record.as_ref().unwrap();
                     assert_eq!(dial_record.address(), &first_addr);
                     assert_eq!(dial_record.connection_id(), &Some(first_connection_id));
-=======
-                PeerState::Dialing { record } => {
-                    assert_eq!(record.address(), &second_addr);
-                    assert_eq!(record.connection_id(), &Some(second_connection_id));
->>>>>>> 19bf1316
                 }
                 state => panic!("invalid state: {state:?}"),
             }
@@ -4009,17 +3872,10 @@
                     assert_eq!(record.address(), &remote_addr);
                     assert_eq!(record.connection_id(), &Some(remote_connection_id));
 
-<<<<<<< HEAD
                     // We have not overwritten the first dial record in step 4.
                     let dial_record = dial_record.as_ref().unwrap();
                     assert_eq!(dial_record.address(), &first_addr);
                     assert_eq!(dial_record.connection_id(), &Some(first_connection_id));
-=======
-                    // We have overwritten the first dial record in step 4.
-                    let dial_record = dial_record.as_ref().unwrap();
-                    assert_eq!(dial_record.address(), &second_addr);
-                    assert_eq!(dial_record.connection_id(), &Some(second_connection_id));
->>>>>>> 19bf1316
                 }
                 state => panic!("invalid state: {state:?}"),
             }
@@ -4032,12 +3888,81 @@
                 &Endpoint::dialer(first_addr.clone(), first_connection_id),
             )
             .unwrap();
-<<<<<<< HEAD
         assert_eq!(result, ConnectionEstablishedResult::Accept);
-=======
-        // We have rejected the connection because we have another secondary connection
-        // in flight (with a different connection ID).
-        assert_eq!(result, ConnectionEstablishedResult::Reject);
->>>>>>> 19bf1316
+    }
+
+    #[tokio::test]
+    async fn do_not_overwrite_dial_addresses() {
+        let _ = tracing_subscriber::fmt()
+            .with_env_filter(tracing_subscriber::EnvFilter::from_default_env())
+            .try_init();
+
+        let (mut manager, _handle) = TransportManager::new(
+            Keypair::generate(),
+            HashSet::new(),
+            BandwidthSink::new(),
+            8usize,
+            ConnectionLimitsConfig::default(),
+        );
+        let peer = PeerId::random();
+        let dial_address = Multiaddr::empty()
+            .with(Protocol::Ip4(Ipv4Addr::new(127, 0, 0, 1)))
+            .with(Protocol::Tcp(8888))
+            .with(Protocol::P2p(
+                Multihash::from_bytes(&peer.to_bytes()).unwrap(),
+            ));
+
+        let connection_id = ConnectionId::from(0);
+        let transport = Box::new({
+            let mut transport = DummyTransport::new();
+            transport.inject_event(TransportEvent::ConnectionEstablished {
+                peer,
+                endpoint: Endpoint::listener(dial_address.clone(), connection_id),
+            });
+            transport
+        });
+        manager.register_transport(SupportedTransport::Tcp, transport);
+
+        // First dial attempt.
+        manager.dial_address(dial_address.clone()).await.unwrap();
+        // check the state of the peer.
+        {
+            let peers = manager.peers.read();
+            let peer_context = peers.get(&peer).unwrap();
+            match &peer_context.state {
+                PeerState::Dialing { record } => {
+                    assert_eq!(record.address(), &dial_address);
+                }
+                state => panic!("invalid state: {state:?}"),
+            }
+
+            // The address is not saved yet.
+            assert!(!peer_context.addresses.contains(&dial_address));
+        }
+
+        let second_address = Multiaddr::empty()
+            .with(Protocol::Ip4(Ipv4Addr::new(127, 0, 0, 1)))
+            .with(Protocol::Tcp(8889))
+            .with(Protocol::P2p(
+                Multihash::from_bytes(&peer.to_bytes()).unwrap(),
+            ));
+
+        // Second dial attempt with different address.
+        manager.dial_address(second_address.clone()).await.unwrap();
+        // check the state of the peer.
+        {
+            let peers = manager.peers.read();
+            let peer_context = peers.get(&peer).unwrap();
+            match &peer_context.state {
+                // Must still be dialing the first address.
+                PeerState::Dialing { record } => {
+                    assert_eq!(record.address(), &dial_address);
+                }
+                state => panic!("invalid state: {state:?}"),
+            }
+
+            assert!(!peer_context.addresses.contains(&dial_address));
+            assert!(!peer_context.addresses.contains(&second_address));
+        }
     }
 }