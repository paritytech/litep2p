--- conflicted
+++ resolved
@@ -124,8 +124,6 @@
     /// Cancel raw connections futures.
     ///
     /// This is cancelling `Self::pending_raw_connections`.
-    cancel_futures: HashMap<ConnectionId, AbortHandle>,
-
     cancel_futures: HashMap<ConnectionId, AbortHandle>,
 
     /// Connections which have been opened and negotiated but are being validated by the
@@ -517,16 +515,11 @@
     }
 
     fn cancel(&mut self, connection_id: ConnectionId) {
-<<<<<<< HEAD
         // Cancel the future if it exists.
         // State clean-up happens inside the `poll_next`.
         if let Some(handle) = self.cancel_futures.get(&connection_id) {
             handle.abort();
         }
-=======
-        self.canceled.insert(connection_id);
-        self.cancel_futures.remove(&connection_id).map(|handle| handle.abort());
->>>>>>> 7c05d295
     }
 }
 
@@ -563,7 +556,6 @@
 
         while let Poll::Ready(Some(result)) = self.pending_raw_connections.poll_next_unpin(cx) {
             tracing::trace!(target: LOG_TARGET, ?result, "raw connection result");
-<<<<<<< HEAD
 
             match result {
                 RawConnectionResult::Connected {
@@ -582,23 +574,12 @@
                     };
 
                     if !handle.is_aborted() {
-=======
-
-            match result {
-                RawConnectionResult::Connected {
-                    connection_id,
-                    address,
-                    stream,
-                } =>
-                    if !self.canceled.remove(&connection_id) {
->>>>>>> 7c05d295
                         self.opened_raw.insert(connection_id, (stream, address.clone()));
 
                         return Poll::Ready(Some(TransportEvent::ConnectionOpened {
                             connection_id,
                             address,
                         }));
-<<<<<<< HEAD
                     }
                 }
 
@@ -617,19 +598,10 @@
                     };
 
                     if !handle.is_aborted() {
-=======
-                    },
-                RawConnectionResult::Failed {
-                    connection_id,
-                    errors,
-                } =>
-                    if !self.canceled.remove(&connection_id) {
->>>>>>> 7c05d295
                         return Poll::Ready(Some(TransportEvent::OpenFailure {
                             connection_id,
                             errors,
                         }));
-<<<<<<< HEAD
                     }
                 }
                 RawConnectionResult::Canceled { connection_id } => {
@@ -640,11 +612,6 @@
                             "raw cancelled connection without a cancel handle",
                         );
                     }
-=======
-                    },
-                RawConnectionResult::Canceled { connection_id } => {
-                    self.canceled.remove(&connection_id);
->>>>>>> 7c05d295
                 }
             }
         }
