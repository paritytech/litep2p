// Copyright 2023-2024 litep2p developers
//
// Permission is hereby granted, free of charge, to any person obtaining a
// copy of this software and associated documentation files (the "Software"),
// to deal in the Software without restriction, including without limitation
// the rights to use, copy, modify, merge, publish, distribute, sublicense,
// and/or sell copies of the Software, and to permit persons to whom the
// Software is furnished to do so, subject to the following conditions:
//
// The above copyright notice and this permission notice shall be included in
// all copies or substantial portions of the Software.
//
// THE SOFTWARE IS PROVIDED "AS IS", WITHOUT WARRANTY OF ANY KIND, EXPRESS
// OR IMPLIED, INCLUDING BUT NOT LIMITED TO THE WARRANTIES OF MERCHANTABILITY,
// FITNESS FOR A PARTICULAR PURPOSE AND NONINFRINGEMENT. IN NO EVENT SHALL THE
// AUTHORS OR COPYRIGHT HOLDERS BE LIABLE FOR ANY CLAIM, DAMAGES OR OTHER
// LIABILITY, WHETHER IN AN ACTION OF CONTRACT, TORT OR OTHERWISE, ARISING
// FROM, OUT OF OR IN CONNECTION WITH THE SOFTWARE OR THE USE OR OTHER
// DEALINGS IN THE SOFTWARE.

//! WebRTC handshaking code for an opening connection.

use crate::{
    config::Role,
    crypto::{ed25519::Keypair, noise::NoiseContext},
    transport::{webrtc::util::WebRtcMessage, Endpoint},
    types::ConnectionId,
    Error, PeerId,
};

use multiaddr::{multihash::Multihash, Multiaddr, Protocol};
use str0m::{
    channel::ChannelId,
    config::Fingerprint,
    net::{DatagramRecv, DatagramSend, Protocol as Str0mProtocol, Receive},
    Event, IceConnectionState, Input, Output, Rtc,
};

use std::{net::SocketAddr, time::Instant};

/// Logging target for the file.
const LOG_TARGET: &str = "litep2p::webrtc::connection";

/// Create Noise prologue.
fn noise_prologue(local_fingerprint: Vec<u8>, remote_fingerprint: Vec<u8>) -> Vec<u8> {
    const PREFIX: &[u8] = b"libp2p-webrtc-noise:";
    let mut prologue =
        Vec::with_capacity(PREFIX.len() + local_fingerprint.len() + remote_fingerprint.len());
    prologue.extend_from_slice(PREFIX);
    prologue.extend_from_slice(&remote_fingerprint);
    prologue.extend_from_slice(&local_fingerprint);

    prologue
}

/// WebRTC connection event.
#[derive(Debug)]
pub enum WebRtcEvent {
    /// Register timeout for the connection.
    Timeout {
        /// Timeout.
        timeout: Instant,
    },

    /// Transmit data to remote peer.
    Transmit {
        /// Destination.
        destination: SocketAddr,

        /// Datagram to transmit.
        datagram: DatagramSend,
    },

    /// Connection closed.
    ConnectionClosed,

    /// Connection established.
    ConnectionOpened {
        /// Remote peer ID.
        peer: PeerId,

        /// Endpoint.
        endpoint: Endpoint,
    },
}

/// Opening WebRTC connection.
///
/// This object is used to track an opening connection which starts with a Noise handshake.
/// After the handshake is done, this object is destroyed and a new WebRTC connection object
/// is created which implements a normal connection event loop dealing with substreams.
pub struct OpeningWebRtcConnection {
    /// WebRTC object
    rtc: Rtc,

    /// Connection state.
    state: State,

    /// Connection ID.
    connection_id: ConnectionId,

    /// Noise channel ID.
    noise_channel_id: ChannelId,

    /// Local keypair.
    id_keypair: Keypair,

    /// Peer address
    peer_address: SocketAddr,

    /// Local address.
    local_address: SocketAddr,
    /// Max message size
    max_message_size: usize,
}

/// Connection state.
#[derive(Debug)]
enum State {
    /// Connection is poisoned.
    Poisoned,

    /// Connection is closed.
    Closed,

    /// Connection has been opened.
    Opened {
        /// Noise context.
        context: NoiseContext,
    },

    /// Local Noise handshake has been sent to peer and the connection
    /// is waiting for an answer.
    HandshakeSent {
        /// Noise context.
        context: NoiseContext,
    },

    /// Response to local Noise handshake has been received and the connection
    /// is being validated by `TransportManager`.
    Validating {
        /// Noise context.
        context: NoiseContext,
    },
}

impl OpeningWebRtcConnection {
    /// Create new [`OpeningWebRtcConnection`].
    pub fn new(
        rtc: Rtc,
        connection_id: ConnectionId,
        noise_channel_id: ChannelId,
        id_keypair: Keypair,
        peer_address: SocketAddr,
        local_address: SocketAddr,
        max_message_size: usize
    ) -> OpeningWebRtcConnection {
        tracing::trace!(
            target: LOG_TARGET,
            ?connection_id,
            ?peer_address,
            "new connection opened",
        );

        Self {
            rtc,
            state: State::Closed,
            connection_id,
            noise_channel_id,
            id_keypair,
            peer_address,
            local_address,
            max_message_size
        }
    }

    /// Get remote fingerprint to bytes.
    fn remote_fingerprint(&mut self) -> Vec<u8> {
        let fingerprint = self
            .rtc
            .direct_api()
            .remote_dtls_fingerprint()
            .clone()
            .expect("fingerprint to exist");
        Self::fingerprint_to_bytes(&fingerprint)
    }

    /// Get local fingerprint as bytes.
    fn local_fingerprint(&mut self) -> Vec<u8> {
        Self::fingerprint_to_bytes(&self.rtc.direct_api().local_dtls_fingerprint())
    }

    /// Convert `Fingerprint` to bytes.
    fn fingerprint_to_bytes(fingerprint: &Fingerprint) -> Vec<u8> {
        const MULTIHASH_SHA256_CODE: u64 = 0x12;
        Multihash::wrap(MULTIHASH_SHA256_CODE, &fingerprint.bytes)
            .expect("fingerprint's len to be 32 bytes")
            .to_bytes()
    }

    /// Once a Noise data channel has been opened, even though the light client was the dialer,
    /// the WebRTC server will act as the dialer as per the specification.
    ///
    /// Create the first Noise handshake message and send it to remote peer.
    fn on_noise_channel_open(&mut self) -> crate::Result<()> {
        tracing::trace!(target: LOG_TARGET, "send initial noise handshake");

        let State::Opened { mut context } = std::mem::replace(&mut self.state, State::Poisoned)
        else {
            return Err(Error::InvalidState);
        };

        // create first noise handshake and send it to remote peer
        let payload = WebRtcMessage::encode(context.first_message(Role::Dialer)?);

        self.rtc
            .channel(self.noise_channel_id)
            .ok_or(Error::ChannelDoesntExist)?
            .write(true, payload.as_slice())
            .map_err(Error::WebRtc)?;

        self.state = State::HandshakeSent { context };
        Ok(())
    }

    /// Handle timeout.
    pub fn on_timeout(&mut self) -> crate::Result<()> {
        if let Err(error) = self.rtc.handle_input(Input::Timeout(Instant::now())) {
            tracing::error!(
                target: LOG_TARGET,
                ?error,
                "failed to handle timeout for `Rtc`"
            );

            self.rtc.disconnect();
            return Err(Error::Disconnected);
        }

        Ok(())
    }

    /// Handle Noise handshake response.
    ///
    /// The message contains remote's peer ID which is used by the `TransportManager` to validate
    /// the connection. Note the Noise handshake requires one more messages to be sent by the dialer
    /// (us) but the inbound connection must first be verified by the `TransportManager` which will
    /// either accept or reject the connection.
    ///
    /// If the peer is accepted, [`OpeningWebRtcConnection::on_accept()`] is called which creates
    /// the final Noise message and sends it to the remote peer, concluding the handshake.
    fn on_noise_channel_data(&mut self, data: Vec<u8>) -> crate::Result<WebRtcEvent> {
        tracing::trace!(target: LOG_TARGET, "handle noise handshake reply");

        let State::HandshakeSent { mut context } =
            std::mem::replace(&mut self.state, State::Poisoned)
        else {
            return Err(Error::InvalidState);
        };

<<<<<<< HEAD
        let message = WebRtcMessage::decode(&data, self.max_message_size)?.payload.ok_or(Error::InvalidData)?;
        let public_key = context.get_remote_public_key(&message)?;
        let remote_peer_id = PeerId::from_public_key(&public_key);
=======
        let message = WebRtcMessage::decode(&data)?.payload.ok_or(Error::InvalidData)?;
        let remote_peer_id = context.get_remote_peer_id(&message)?;
>>>>>>> 4da3f77d

        tracing::trace!(
            target: LOG_TARGET,
            ?remote_peer_id,
            "remote reply parsed successfully",
        );

        self.state = State::Validating { context };

        let remote_fingerprint = self
            .rtc
            .direct_api()
            .remote_dtls_fingerprint()
            .clone()
            .expect("fingerprint to exist")
            .bytes;

        const MULTIHASH_SHA256_CODE: u64 = 0x12;
        let certificate = Multihash::wrap(MULTIHASH_SHA256_CODE, &remote_fingerprint)
            .expect("fingerprint's len to be 32 bytes");

        let address = Multiaddr::empty()
            .with(Protocol::from(self.peer_address.ip()))
            .with(Protocol::Udp(self.peer_address.port()))
            .with(Protocol::WebRTC)
            .with(Protocol::Certhash(certificate))
            .with(Protocol::P2p(remote_peer_id.into()));

        Ok(WebRtcEvent::ConnectionOpened {
            peer: remote_peer_id,
            endpoint: Endpoint::listener(address, self.connection_id),
        })
    }

    /// Accept connection by sending the final Noise handshake message
    /// and return the `Rtc` object for further use.
    pub fn on_accept(mut self) -> crate::Result<Rtc> {
        tracing::trace!(target: LOG_TARGET, "accept webrtc connection");

        let State::Validating { mut context } = std::mem::replace(&mut self.state, State::Poisoned)
        else {
            return Err(Error::InvalidState);
        };

        // create second noise handshake message and send it to remote
        let payload = WebRtcMessage::encode(context.second_message()?);

        let mut channel =
            self.rtc.channel(self.noise_channel_id).ok_or(Error::ChannelDoesntExist)?;

        channel.write(true, payload.as_slice()).map_err(Error::WebRtc)?;
        self.rtc.direct_api().close_data_channel(self.noise_channel_id);

        Ok(self.rtc)
    }

    /// Handle input from peer.
    pub fn on_input(&mut self, buffer: DatagramRecv) -> crate::Result<()> {
        tracing::trace!(
            target: LOG_TARGET,
            peer = ?self.peer_address,
            "handle input from peer",
        );

        let message = Input::Receive(
            Instant::now(),
            Receive {
                source: self.peer_address,
                proto: Str0mProtocol::Udp,
                destination: self.local_address,
                contents: buffer,
            },
        );

        match self.rtc.accepts(&message) {
            true => self.rtc.handle_input(message).map_err(|error| {
                tracing::debug!(target: LOG_TARGET, source = ?self.peer_address, ?error, "failed to handle data");
                Error::InputRejected
            }),
            false => {
                tracing::warn!(
                    target: LOG_TARGET,
                    peer = ?self.peer_address,
                    "input rejected",
                );
                Err(Error::InputRejected)
            }
        }
    }

    /// Progress the state of [`OpeningWebRtcConnection`].
    pub fn poll_process(&mut self) -> WebRtcEvent {
        if !self.rtc.is_alive() {
            tracing::debug!(
                target: LOG_TARGET,
                "`Rtc` is not alive, closing `WebRtcConnection`"
            );

            return WebRtcEvent::ConnectionClosed;
        }

        loop {
            let output = match self.rtc.poll_output() {
                Ok(output) => output,
                Err(error) => {
                    tracing::debug!(
                        target: LOG_TARGET,
                        connection_id = ?self.connection_id,
                        ?error,
                        "`WebRtcConnection::poll_process()` failed",
                    );

                    return WebRtcEvent::ConnectionClosed;
                }
            };

            match output {
                Output::Transmit(transmit) => {
                    tracing::trace!(
                        target: LOG_TARGET,
                        "transmit data",
                    );

                    return WebRtcEvent::Transmit {
                        destination: transmit.destination,
                        datagram: transmit.contents,
                    };
                }
                Output::Timeout(timeout) => return WebRtcEvent::Timeout { timeout },
                Output::Event(e) => match e {
                    Event::IceConnectionStateChange(v) =>
                        if v == IceConnectionState::Disconnected {
                            tracing::trace!(target: LOG_TARGET, "ice connection closed");
                            return WebRtcEvent::ConnectionClosed;
                        },
                    Event::ChannelOpen(channel_id, name) => {
                        tracing::trace!(
                            target: LOG_TARGET,
                            connection_id = ?self.connection_id,
                            ?channel_id,
                            ?name,
                            "channel opened",
                        );

                        if channel_id != self.noise_channel_id {
                            tracing::warn!(
                                target: LOG_TARGET,
                                connection_id = ?self.connection_id,
                                ?channel_id,
                                "ignoring opened channel",
                            );
                            continue;
                        }

                        // TODO: https://github.com/paritytech/litep2p/issues/350 no expect
                        self.on_noise_channel_open().expect("to succeed");
                    }
                    Event::ChannelData(data) => {
                        tracing::trace!(
                            target: LOG_TARGET,
                            "data received over channel",
                        );

                        if data.id != self.noise_channel_id {
                            tracing::warn!(
                                target: LOG_TARGET,
                                channel_id = ?data.id,
                                connection_id = ?self.connection_id,
                                "ignoring data from channel",
                            );
                            continue;
                        }

                        // TODO: https://github.com/paritytech/litep2p/issues/350 no expect
                        return self.on_noise_channel_data(data.data).expect("to succeed");
                    }
                    Event::ChannelClose(channel_id) => {
                        tracing::debug!(target: LOG_TARGET, ?channel_id, "channel closed");
                    }
                    Event::Connected => match std::mem::replace(&mut self.state, State::Poisoned) {
                        State::Closed => {
                            let remote_fingerprint = self.remote_fingerprint();
                            let local_fingerprint = self.local_fingerprint();

                            let context = match NoiseContext::with_prologue(
                                &self.id_keypair,
                                noise_prologue(local_fingerprint, remote_fingerprint),
                            ) {
                                Ok(context) => context,
                                Err(err) => {
                                    tracing::error!(
                                        target: LOG_TARGET,
                                        peer = ?self.peer_address,
                                        "NoiseContext failed with error {err}",
                                    );

                                    return WebRtcEvent::ConnectionClosed;
                                }
                            };

                            tracing::debug!(
                                target: LOG_TARGET,
                                peer = ?self.peer_address,
                                "connection opened",
                            );

                            self.state = State::Opened { context };
                        }
                        state => {
                            tracing::debug!(
                                target: LOG_TARGET,
                                peer = ?self.peer_address,
                                ?state,
                                "invalid state for connection"
                            );
                            return WebRtcEvent::ConnectionClosed;
                        }
                    },
                    event => {
                        tracing::warn!(target: LOG_TARGET, ?event, "unhandled event");
                    }
                },
            }
        }
    }
}<|MERGE_RESOLUTION|>--- conflicted
+++ resolved
@@ -257,14 +257,8 @@
             return Err(Error::InvalidState);
         };
 
-<<<<<<< HEAD
         let message = WebRtcMessage::decode(&data, self.max_message_size)?.payload.ok_or(Error::InvalidData)?;
-        let public_key = context.get_remote_public_key(&message)?;
-        let remote_peer_id = PeerId::from_public_key(&public_key);
-=======
-        let message = WebRtcMessage::decode(&data)?.payload.ok_or(Error::InvalidData)?;
         let remote_peer_id = context.get_remote_peer_id(&message)?;
->>>>>>> 4da3f77d
 
         tracing::trace!(
             target: LOG_TARGET,
